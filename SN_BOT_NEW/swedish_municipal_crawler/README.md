# Swedish Municipal Fee Crawler

Enhanced Swedish municipal fee crawler with CMS-aware architecture, JavaScript rendering, resume capability, **advanced PDF extraction engine**, **🆕 enhanced CMS-specific extractors with validation**, and **🆕 enhanced pipeline components**.

## Features

- **CMS Detection**: Automatically detects and adapts to different CMS types (SiteVision, Municipio, Episerver, Sitecore)
- **JavaScript Rendering**: Uses Playwright for sites requiring JavaScript execution
- **Resume Capability**: Can resume interrupted crawls from where they left off
- **Smart URL Prioritization**: Targets high-value fee-related pages first
- **Comprehensive Validation**: Validates Swedish organization numbers, phone numbers, and postal codes
- **Multiple Output Formats**: Exports data in JSON, CSV, and Excel formats
- **Duplicate Detection**: Filters out duplicate fee entries
- **Caching**: HTTP caching for efficient re-crawling
- **Respectful Crawling**: Auto-throttling and configurable delays
- **ML Page Classifier**: Lightweight model filters irrelevant pages

### 🆕 Enhanced Pipeline Components

The crawler now includes a sophisticated three-stage pipeline system for processing extracted fee data with advanced validation, duplicate detection, and export capabilities.

#### Pipeline Architecture

```
Raw Extracted Data
        ↓
Enhanced Validation Pipeline (Priority: 200)
        ↓
Enhanced Duplicate Detection Pipeline (Priority: 250)
        ↓
Enhanced Data Export Pipeline (Priority: 300)
        ↓
Final Output (JSON, CSV, Excel, SQLite)
```

#### Enhanced Validation Pipeline

Advanced validation with comprehensive quality assessment:

- **Weighted Validation Rules**: Different validation criteria with configurable weights
- **Confidence Scoring**: Assigns confidence scores based on data quality indicators
- **Swedish-Specific Validation**: Validates organization numbers, postal codes, phone numbers
- **Quality Indicators**: Evaluates data completeness, content quality, and source reliability
- **Contextual Validation**: Considers extraction method and source type

```python
# Example validation output
{
    'validation': {
        'confidence_score': 0.87,
        'warnings': ['Missing category information'],
        'validation_version': '2.0',
        'validated_at': '2024-01-15T10:30:00Z'
    },
    'quality': {
        'overall_score': 0.85,
        'data_completeness': 0.9,
        'content_quality': 0.8,
        'source_reliability': 0.9
    }
}
```

#### Enhanced Duplicate Detection Pipeline

Intelligent duplicate detection with quality-based merging:

- **Multiple Detection Strategies**: Exact match, fuzzy match, and semantic matching
- **Swedish Text Normalization**: Handles Swedish prepositions and common variations
- **Quality-Based Replacement**: Keeps higher quality versions of duplicate items
- **Intelligent Merging**: Combines complementary data from duplicate sources
- **Configurable Similarity Thresholds**: Adjustable matching sensitivity

```python
# Configuration example
DUPLICATE_DETECTION = {
    'strategies': ['exact_match', 'fuzzy_match', 'semantic_match'],
    'similarity_threshold': 0.7,
    'quality_weights': {
        'confidence': 0.4,
        'completeness': 0.3,
        'source_reliability': 0.2,
        'extraction_method': 0.1
    }
}
```

#### Enhanced Data Export Pipeline

Multi-format export with comprehensive analytics:

- **SQLite Database**: Structured storage with proper relationships and indexes
- **Excel Export**: Professional formatting with multiple sheets and charts
- **CSV Export**: UTF-8 encoded with standardized formatting
- **JSON Export**: Hierarchical organization suitable for API consumption
- **Comprehensive Statistics**: Detailed analytics and quality metrics

**SQLite Database Features:**
- Optimized schema with proper indexes
- Foreign key relationships
- Full-text search capabilities
- Query-ready structure

**Excel Export Features:**
- Multiple sheets (Fees, Statistics, Municipality Summary)
- Conditional formatting for quality indicators
- Automatic charts and pivot tables
- Pre-configured filters

**Statistics Generation:**
```json
{
    "summary": {
        "total_fees": 1250,
        "municipalities_count": 45,
        "average_fee": 8500.50,
        "extraction_date": "2024-01-15T10:30:00Z"
    },
    "quality_metrics": {
        "average_confidence": 0.85,
        "high_quality_items": 1050,
        "validation_warnings": 25
    },
    "by_category": {
        "bygglov": {
            "count": 450,
            "average_fee": 15000.00,
            "municipalities": 42
        }
    }
}
```

#### Testing Enhanced Pipelines

Test the pipeline components:

```bash
# Test all pipeline logic (no dependencies required)
python test_enhanced_pipelines_simple.py

# Full pipeline test (requires Scrapy)
python test_enhanced_pipelines.py
```

#### Pipeline Configuration

Configure the enhanced pipelines in `settings.py`:

```python
# Pipeline order and priorities
ITEM_PIPELINES = {
    'crawler.pipelines.enhanced_validation_pipeline.EnhancedValidationPipeline': 200,
    'crawler.pipelines.enhanced_duplicate_pipeline.EnhancedDuplicatesPipeline': 250,
    'crawler.pipelines.enhanced_data_pipeline.EnhancedSwedishFeeDataPipeline': 300,
}

# Validation settings
VALIDATION_RULES = {
    'required_fields': {
        'weight': 1.0,
        'fields': ['fee_name', 'amount', 'currency', 'source_url']
    },
    'amount_validation': {
        'weight': 0.9,
        'min_amount': 50,
        'max_amount': 100000
    }
}

# Export settings
EXPORT_FORMATS = ['json', 'csv', 'excel', 'sqlite']
OUTPUT_DIRECTORY = 'data/output'
```

#### Pipeline Performance

The enhanced pipelines are optimized for performance:

- **Batch Processing**: Configurable batch sizes for memory efficiency
- **Connection Pooling**: Efficient database operations
- **Memory Management**: Automatic cleanup and monitoring
- **Parallel Processing**: Multi-threaded duplicate detection
- **Caching**: Validation and duplicate detection caching

#### Pipeline Monitoring

Each pipeline provides detailed statistics:

```python
{
    'validation_pipeline': {
        'items_processed': 1500,
        'items_valid': 1250,
        'items_rejected': 250,
        'average_confidence': 0.85,
        'processing_time': 45.2
    },
    'duplicate_pipeline': {
        'items_processed': 1250,
        'duplicates_found': 125,
        'duplicates_merged': 75,
        'quality_upgrades': 50
    },
    'export_pipeline': {
        'items_exported': 1125,
        'files_created': 4,
        'database_size': '15.2MB'
    }
}
```

For detailed pipeline documentation, see [docs/ENHANCED_PIPELINES.md](docs/ENHANCED_PIPELINES.md).

### 🆕 Enhanced CMS-Specific Extractors with Validation

- **SiteVision Enhanced Extractor**: JavaScript-aware extraction with Playwright support for dynamic content
- **Municipio Enhanced Extractor**: WordPress-specific patterns with AJAX endpoint detection
- **Generic Enhanced Extractor**: Multi-strategy extraction for unknown CMS types
- **Confidence Scoring**: Each extracted fee includes confidence scores and quality indicators
- **Advanced Validation**: Comprehensive validation pipeline with Swedish-specific rules
- **Pattern Recognition**: Enhanced Swedish fee patterns and service categorization

### 🆕 Enhanced PDF Extraction Engine

- **Multi-Method Extraction**: Uses Camelot (lattice/stream), pdfplumber, and custom text patterns
- **Swedish-Optimized**: Specialized patterns for Swedish municipal documents
- **Table Detection**: Automatically identifies and extracts fee tables
- **PDF Caching**: Avoids re-downloading PDFs with intelligent caching
- **Bygglov Specialization**: Advanced extraction for building permit fees with PBL compliance

### 🏗️ Bygglov (Building Permit) Specialization

- **PBL-Compliant**: Based on Plan- och bygglagen (Swedish Planning and Building Act)
- **Area-Based Fees**: Extracts fees based on square meters (kvm/m²)
- **PBB Integration**: Handles Prisbasbelopp (Price Base Amount) calculations
- **Type Classification**: Identifies nybyggnad, tillbyggnad, ändring, rivning, etc.
- **Comprehensive Patterns**: Covers all major bygglov fee structures

## Installation

### Quick Setup (Recommended)

```bash
git clone <repository-url>
cd swedish_municipal_crawler
python setup_crawler.py
```

The setup script will automatically:
- Install system dependencies (Ghostscript, Poppler, Tesseract, Redis)
- Install Python dependencies
- Configure Playwright browsers
- Test PDF extraction capabilities
- Create necessary directories

### Testing Enhanced Extractors

```bash
# Test all enhanced extractors and validation
python test_enhanced_extractors.py

# This will test:
# - Enhanced SiteVision extractor with JavaScript support
# - Enhanced Municipio extractor with AJAX capabilities
# - Enhanced Generic extractor with multiple strategies
# - Validation pipeline with confidence scoring
# - Swedish validators
```

### Manual Installation

1. **System Dependencies**:

   **macOS (with Homebrew):**
   ```bash
   brew install ghostscript poppler tesseract redis
   ```

   **Ubuntu/Debian:**
   ```bash
   sudo apt-get update
   sudo apt-get install -y ghostscript poppler-utils tesseract-ocr redis-server python3-tk libgl1-mesa-glx
   ```

   **CentOS/RHEL/Fedora:**
   ```bash
   sudo yum install -y ghostscript poppler-utils tesseract redis tkinter
   ```

2. **Python Dependencies**:
   ```bash
   pip install -r requirements.txt
   playwright install chromium
   ```

3. **Start Redis** (optional but recommended):
   ```bash
   # macOS
   brew services start redis
   
   # Linux
   sudo systemctl start redis-server
   ```

## Usage

### Basic Usage

Run the crawler with default settings:
```bash
python run_crawler.py
```

### Advanced Usage

```bash
# Custom municipalities file
python run_crawler.py --municipalities data/input/my_municipalities.csv

# Resume previous crawl
python run_crawler.py --resume

# Clear cache and start fresh
python run_crawler.py --clear-cache

# Debug mode with detailed PDF extraction logs
python run_crawler.py --log-level DEBUG
```

### Using Scrapy directly

```bash
# Run with Scrapy command
scrapy crawl swedish_municipal_fees

# With custom settings
scrapy crawl swedish_municipal_fees -s LOG_LEVEL=DEBUG
```

## Configuration

### Municipalities File

Create a CSV file with the following columns:
- `municipality`: Municipality name
- `url`: Official website URL
- `org_number`: Swedish organization number (optional)
- `population`: Population count (optional)

Example:
```csv
municipality,url,org_number,population
Stockholm,https://stockholm.se,212000-0142,975551
Göteborg,https://goteborg.se,212000-1355,579281
```

### Crawler Configuration

Edit `config/crawler_config.json` to customize:
- Download delays and timeouts
- CMS detection settings
- Municipality classification thresholds
- Extraction limits
- Priority URL patterns
- Fee keywords and weights

## Architecture

### Core Components

- **CMS Detector** (`extractors/cms_detector.py`): Identifies website CMS type
- **URL Prioritizer** (`utils/url_prioritizer.py`): Scores and prioritizes URLs
- **Municipality Classifier** (`utils/municipality_classifier.py`): Classifies municipalities by size
- **Page Classifier** (`crawler/ml/page_classifier.py`): ML model filtering irrelevant pages
- **Validators** (`utils/validators.py`): Validates Swedish data formats
- **Pipelines**: Data processing, validation, and export

### 🆕 Enhanced PDF Extraction Components

- **SwedishPDFExtractor** (`extractors/pdf_extractor.py`): Multi-method PDF extraction engine
- **BygglovExtractor** (`extractors/bygglov_extractor.py`): Specialized building permit extraction
- **Swedish Parser** (`utils/swedish_parser.py`): Advanced Swedish text analysis

### Machine Learning Classifier

`crawler/ml/page_classifier.py` implements a simple logistic regression model
that filters out pages unlikely to contain fee information. Train the model with:

```bash
python -m crawler.ml.train_page_classifier
```

### Data Flow

1. Load municipalities from CSV
2. Detect CMS type (with JavaScript if needed)
3. **Select appropriate enhanced extractor based on CMS**
4. Classify municipality size
5. Get priority URLs using patterns and sitemap
6. **Apply CMS-specific extraction strategies**
7. **Use JavaScript/AJAX extraction if needed**
8. Extract fees from HTML and PDFs using multiple methods
9. Apply specialized Bygglov extraction for building permits
10. **Run enhanced validation with confidence scoring**
11. **Calculate quality indicators**
12. Validate and deduplicate data
13. Export to multiple formats with enhanced metadata

## PDF Extraction Details

### Extraction Methods

1. **Camelot Lattice**: Best for tables with visible borders
2. **Camelot Stream**: For tables without borders
3. **pdfplumber**: Text extraction and table detection
4. **Custom Patterns**: Swedish-specific regex patterns

### Supported PDF Types

- **Fee Schedules**: Structured tables with services and amounts
- **Bygglov Documents**: Building permit fee schedules
- **Municipal Regulations**: Text-based fee information
- **Price Lists**: Various municipal service pricing

### Swedish-Specific Features

- **Currency Parsing**: Handles "1 250 kr", "1.250,50 kr", "SEK 1250"
- **Area Recognition**: Extracts kvm, m², BTA, BYA measurements
- **PBB Calculations**: Automatic Prisbasbelopp conversions
- **Category Classification**: Automatic fee categorization

## Output

The crawler generates several output files in `data/output/`:

- `swedish_municipal_fees_YYYYMMDD_HHMMSS.json`: Raw JSON data
- `swedish_municipal_fees_YYYYMMDD_HHMMSS.csv`: CSV format
- `swedish_municipal_fees_YYYYMMDD_HHMMSS.xlsx`: Excel with multiple sheets
- `crawl_statistics_YYYYMMDD_HHMMSS.json`: Crawl statistics
- `failed_municipalities.json`: Failed municipalities for retry
- `crawler.log`: Detailed crawl logs

### Excel Output Sheets

1. **Municipal_Fees**: All extracted fee data with enhanced metadata
2. **Municipality_Summary**: Aggregated statistics per municipality
3. **Category_Breakdown**: Fee categories and counts
4. **🆕 Bygglov_Analysis**: Building permit specific analysis

### Enhanced Data Fields

Each extracted fee now includes comprehensive metadata:

```json
{
    "fee_name": "Bygglov för enbostadshus",
    "amount": 15000,
    "currency": "SEK",
    "category": "bygglov",
    "source_url": "https://stockholm.se/avgifter",
    "source_type": "HTML",
    "extraction_method": "sitevision_enhanced",
    "extraction_date": "2024-01-15T10:30:00",
    "cms_type": "sitevision",
    "municipality": "Stockholm",
    
    // Enhanced validation metadata
    "validation": {
        "confidence_score": 0.87,
        "validation_date": "2024-01-15T10:30:00",
        "validation_version": "2.0",
        "warnings": [],
        "validation_scores": {...}
    },
    
    // Quality indicators
    "quality": {
        "overall_score": 0.85,
        "data_completeness": 0.9,
        "content_quality": 0.8,
        "source_reliability": 0.9
    },
    
    // Bygglov-specific fields (if applicable)
    "bygglov_type": "nybyggnad_enbostadshus",
    "area_based": true,
    "pbb_based": false,
    "area_range": {"type": "threshold", "value": 120}
}
```

### Enhanced Statistics

The crawler now tracks detailed extraction statistics:

```json
{
    "extraction_stats": {
        "sitevision": {
            "pages": 45,
            "fees": 234,
            "js_used": 12
        },
        "municipio": {
            "pages": 38,
            "fees": 189,
            "ajax_used": 8
        },
        "generic": {
            "pages": 67,
            "fees": 156,
            "strategies_used": 23
        },
        "pdf": {
            "processed": 89,
            "fees": 445
        },
        "bygglov": {
            "processed": 34,
            "fees": 178
        }
    },
    "validation_stats": {
        "total_processed": 1202,
        "total_valid": 1089,
        "confidence_distribution": {
            "high": 756,
            "medium": 333,
            "low": 113
        }
    }
}
```

## Resume Capability

The crawler supports resuming interrupted crawls:

```bash
# Resume previous crawl
python run_crawler.py --resume
```

Resume data is stored in `crawls/swedish_municipalities/` and includes:
- Request queue state
- Duplicate filter state
- Spider statistics
- **PDF cache state**

## Update Detection

Use the `update_checker.py` helper to find municipalities that may have
changed their fee information since the last crawl. This allows targeted
recrawling so the dataset stays fresh.

```bash
python crawler/utils/update_checker.py --db data/output/phase1_municipal_data_YYYYMMDD_HHMM.db
```

The script sends lightweight HTTP `HEAD` requests to the previously collected
source URLs and lists the pages where a newer `Last-Modified` timestamp is
observed.

<<<<<<< HEAD
## Data Standardization

After a crawl you can normalize municipality names and billing model values in
the resulting Phase 1 database. This ensures consistent data regardless of how
each municipality phrases its information.

```bash
python crawler/utils/data_standardizer.py --db data/output/phase1_municipal_data_YYYYMMDD_HHMM.db
```

The tool cleans up common suffixes in municipality names and converts billing
model descriptions to either `förskott` or `efterhand`.

=======
>>>>>>> 17669a20
## Monitoring and Logging

### Log Levels

- `DEBUG`: Detailed debugging information including PDF extraction details
- `INFO`: General information (default)
- `WARNING`: Warning messages
- `ERROR`: Error messages only

### Statistics

The crawler tracks:
- Total fees extracted
- Municipalities processed
- Success/failure rates
- CMS type distribution
- Category breakdown
- Validation statistics
- **PDF extraction statistics**
- **Bygglov-specific metrics**

## Troubleshooting

### Common Issues

1. **PDF Extraction Failures**:
   ```bash
   # Test PDF dependencies
   python -c "import camelot, pdfplumber, cv2; print('All PDF dependencies OK')"
   
   # Check Ghostscript installation
   gs --version
   ```

2. **Camelot Issues**:
   - Ensure Ghostscript is installed and in PATH
   - Install OpenCV: `pip install opencv-python`
   - For Linux: Install `libgl1-mesa-glx`

3. **Memory Issues with Large PDFs**:
   - PDFs over 10MB are automatically skipped
   - Increase system memory or reduce concurrent processing

4. **Swedish Character Encoding**:
   - Ensure UTF-8 encoding in all text processing
   - Check locale settings: `locale`

### Debug Mode

Run with debug logging to troubleshoot PDF extraction:
```bash
python run_crawler.py --log-level DEBUG
```

This will show detailed information about:
- PDF download and caching
- Table detection results
- Extraction method selection
- Pattern matching details

## Performance Optimization

### Recommended Settings

For large-scale crawling:
- Enable Redis caching for URL prioritization
- Use PDF caching to avoid re-downloads
- Monitor system resources during PDF processing
- Use resume capability for long crawls

### PDF Processing Optimization

- **Parallel Processing**: Multiple PDFs processed concurrently
- **Smart Caching**: PDFs cached by content hash
- **Method Selection**: Automatic fallback between extraction methods
- **Size Limits**: Large PDFs automatically skipped

## Legal and Ethical Considerations

- Respects robots.txt files
- Implements polite crawling delays
- Caches responses to minimize server load
- Provides clear user agent identification
- Follows Swedish data protection regulations
- **Respects PDF copyright and usage terms**

## Dependencies

### System Dependencies
- **Ghostscript**: PDF processing backend
- **Poppler**: PDF utilities
- **Tesseract**: OCR capabilities (future use)
- **Redis**: Caching (optional)

### Python Dependencies
- **camelot-py[cv]**: Advanced table extraction
- **pdfplumber**: PDF text and table extraction
- **opencv-python**: Image processing for Camelot
- **pandas**: Data manipulation
- **scrapy-playwright**: JavaScript rendering

## License

[Add your license information here]

## Contributing

[Add contribution guidelines here]

## Support

[Add support contact information here]

## 🆕 Enhanced Extraction Architecture

### CMS-Specific Extractors

#### Enhanced SiteVision Extractor
- **JavaScript Support**: Uses Playwright for dynamic content extraction
- **Portlet Detection**: Specialized selectors for SiteVision portlets
- **Table Parsing**: Advanced table structure recognition
- **Confidence Scoring**: Calculates extraction confidence based on context
- **Validation**: Built-in Swedish content validation

```python
# Example usage
extractor = EnhancedSitevisionExtractor()

# Standard HTML extraction
fees = extractor.extract_fees_from_sitevision(response)

# JavaScript-enhanced extraction
js_fees = await extractor.extract_with_playwright(url)
```

#### Enhanced Municipio Extractor
- **WordPress Integration**: Specialized for Municipio/WordPress sites
- **Shortcode Support**: Extracts fees from WordPress shortcodes
- **AJAX Detection**: Intercepts and processes AJAX responses
- **Widget Parsing**: Extracts fees from WordPress widgets
- **Multi-format Support**: Handles various WordPress content formats

```python
# Example usage
extractor = EnhancedMunicipioExtractor()

# Standard extraction
fees = extractor.extract_fees_from_municipio(response)

# AJAX extraction
ajax_fees = await extractor.extract_with_ajax(url)
```

#### Enhanced Generic Extractor
- **Multi-Strategy Approach**: Uses multiple extraction strategies
- **Fallback Patterns**: Comprehensive fallback for unknown CMS types
- **Playwright Integration**: JavaScript support for dynamic sites
- **Adaptive Selectors**: Automatically adapts to different site structures
- **Quality Assessment**: Evaluates extraction quality and adjusts methods

```python
# Example usage
extractor = EnhancedGenericExtractor()

# Standard extraction
fees = extractor.extract_fees_generic(response)

# Multi-strategy extraction
strategy_fees = await extractor.extract_with_multiple_strategies(url)
```

### 🆕 Enhanced Validation Pipeline

The enhanced validation pipeline provides comprehensive validation with confidence scoring:

#### Validation Features
- **Multi-Rule Validation**: Weighted validation rules with configurable thresholds
- **Swedish-Specific Checks**: Validates Swedish content patterns and characteristics
- **Confidence Scoring**: Calculates overall confidence scores for extracted data
- **Quality Indicators**: Provides data completeness, content quality, and source reliability scores
- **Detailed Statistics**: Tracks validation success rates and error patterns

#### Validation Rules
1. **Required Fields**: Ensures all mandatory fields are present
2. **Amount Validation**: Validates fee amounts within reasonable ranges
3. **Fee Name Validation**: Checks for meaningful Swedish fee descriptions
4. **Currency Validation**: Validates Swedish currency formats
5. **URL Validation**: Ensures Swedish domain sources
6. **Category Validation**: Validates fee categories
7. **Swedish Content**: Validates Swedish language characteristics

```python
# Example validation result
{
    'validation': {
        'confidence_score': 0.87,
        'validation_date': '2024-01-15T10:30:00',
        'warnings': ['Content lacks Swedish characters'],
        'validation_scores': {
            'required_fields': {'is_valid': True, 'score': 1.0},
            'amount_validation': {'is_valid': True, 'score': 0.9},
            'fee_name_validation': {'is_valid': True, 'score': 0.8}
        }
    },
    'quality': {
        'overall_score': 0.85,
        'data_completeness': 0.9,
        'content_quality': 0.8,
        'source_reliability': 0.9
    }
}
```

### 🆕 Enhanced Data Flow

1. Load municipalities from CSV
2. Detect CMS type (with JavaScript if needed)
3. **Select appropriate enhanced extractor based on CMS**
4. Classify municipality size
5. Get priority URLs using patterns and sitemap
6. **Apply CMS-specific extraction strategies**
7. **Use JavaScript/AJAX extraction if needed**
8. Extract fees from HTML and PDFs using multiple methods
9. Apply specialized Bygglov extraction for building permits
10. **Run enhanced validation with confidence scoring**
11. **Calculate quality indicators**
12. Validate and deduplicate data
13. Export to multiple formats with enhanced metadata

## 🆕 Enhanced Output

### Enhanced Data Fields

Each extracted fee now includes comprehensive metadata:

```json
{
    "fee_name": "Bygglov för enbostadshus",
    "amount": 15000,
    "currency": "SEK",
    "category": "bygglov",
    "source_url": "https://stockholm.se/avgifter",
    "source_type": "HTML",
    "extraction_method": "sitevision_enhanced",
    "extraction_date": "2024-01-15T10:30:00",
    "cms_type": "sitevision",
    "municipality": "Stockholm",
    
    // Enhanced validation metadata
    "validation": {
        "confidence_score": 0.87,
        "validation_date": "2024-01-15T10:30:00",
        "validation_version": "2.0",
        "warnings": [],
        "validation_scores": {...}
    },
    
    // Quality indicators
    "quality": {
        "overall_score": 0.85,
        "data_completeness": 0.9,
        "content_quality": 0.8,
        "source_reliability": 0.9
    },
    
    // Bygglov-specific fields (if applicable)
    "bygglov_type": "nybyggnad_enbostadshus",
    "area_based": true,
    "pbb_based": false,
    "area_range": {"type": "threshold", "value": 120}
}
```

### Enhanced Statistics

The crawler now tracks detailed extraction statistics:

```json
{
    "extraction_stats": {
        "sitevision": {
            "pages": 45,
            "fees": 234,
            "js_used": 12
        },
        "municipio": {
            "pages": 38,
            "fees": 189,
            "ajax_used": 8
        },
        "generic": {
            "pages": 67,
            "fees": 156,
            "strategies_used": 23
        },
        "pdf": {
            "processed": 89,
            "fees": 445
        },
        "bygglov": {
            "processed": 34,
            "fees": 178
        }
    },
    "validation_stats": {
        "total_processed": 1202,
        "total_valid": 1089,
        "confidence_distribution": {
            "high": 756,
            "medium": 333,
            "low": 113
        }
    }
}
```

## 🆕 Advanced Usage

### Enhanced Extraction with JavaScript

```bash
# Run with enhanced JavaScript extraction
python run_crawler.py --enable-js --log-level DEBUG

# Test specific extractor
python test_enhanced_extractors.py
```

### Validation Configuration

The validation pipeline can be configured through settings:

```python
# In settings.py
ENHANCED_VALIDATION_SETTINGS = {
    'confidence_threshold': 0.6,
    'strict_swedish_validation': True,
    'enable_quality_scoring': True,
    'validation_rules': {
        'amount_validation': {
            'min_amount': 50,
            'max_amount': 100000
        }
    }
}
```

## 🆕 Monitoring and Quality Assurance

### Enhanced Logging

The enhanced extractors provide detailed logging:

```bash
# Enable detailed extraction logging
python run_crawler.py --log-level DEBUG

# This shows:
# - CMS detection results
# - JavaScript extraction attempts
# - AJAX endpoint discoveries
# - Validation rule applications
# - Confidence score calculations
# - Quality indicator assessments
```

### Quality Metrics

Monitor extraction quality with built-in metrics:

- **Extraction Efficiency**: Fees per page by CMS type
- **Confidence Distribution**: High/medium/low confidence breakdown
- **Validation Success Rate**: Percentage of fees passing validation
- **Method Effectiveness**: Success rates by extraction method
- **JavaScript Usage**: When and how often JS extraction is used

## 🆕 Troubleshooting Enhanced Features

### JavaScript Extraction Issues

1. **Playwright Installation**:
   ```bash
   # Ensure Playwright is properly installed
   playwright install chromium
   
   # Test Playwright
   python -c "from playwright.sync_api import sync_playwright; print('Playwright OK')"
   ```

2. **JavaScript Timeout Issues**:
   - Increase timeout in settings: `PLAYWRIGHT_DEFAULT_NAVIGATION_TIMEOUT`
   - Check network connectivity
   - Monitor memory usage during extraction

### Validation Issues

1. **Low Confidence Scores**:
   - Check Swedish content patterns
   - Verify fee amount ranges
   - Review extraction method effectiveness

2. **High Validation Failure Rate**:
   - Adjust validation thresholds
   - Review Swedish-specific patterns
   - Check source URL validation rules

### Performance Optimization

1. **JavaScript Extraction**:
   - Use selectively based on CMS detection
   - Cache JavaScript results
   - Monitor browser resource usage

2. **Validation Pipeline**:
   - Adjust validation rule weights
   - Optimize Swedish pattern matching
   - Use confidence thresholds to filter low-quality data

## 🆕 Advanced Usage

### Enhanced Extraction with JavaScript

```bash
# Run with enhanced JavaScript extraction
python run_crawler.py --enable-js --log-level DEBUG

# Test specific extractor
python test_enhanced_extractors.py
```

### Validation Configuration

The validation pipeline can be configured through settings:

```python
# In settings.py
ENHANCED_VALIDATION_SETTINGS = {
    'confidence_threshold': 0.6,
    'strict_swedish_validation': True,
    'enable_quality_scoring': True,
    'validation_rules': {
        'amount_validation': {
            'min_amount': 50,
            'max_amount': 100000
        }
    }
}
```

## 🆕 Monitoring and Quality Assurance

### Enhanced Logging

The enhanced extractors provide detailed logging:

```bash
# Enable detailed extraction logging
python run_crawler.py --log-level DEBUG

# This shows:
# - CMS detection results
# - JavaScript extraction attempts
# - AJAX endpoint discoveries
# - Validation rule applications
# - Confidence score calculations
# - Quality indicator assessments
```

### Quality Metrics

Monitor extraction quality with built-in metrics:

- **Extraction Efficiency**: Fees per page by CMS type
- **Confidence Distribution**: High/medium/low confidence breakdown
- **Validation Success Rate**: Percentage of fees passing validation
- **Method Effectiveness**: Success rates by extraction method
- **JavaScript Usage**: When and how often JS extraction is used

## 🆕 Troubleshooting Enhanced Features

### JavaScript Extraction Issues

1. **Playwright Installation**:
   ```bash
   # Ensure Playwright is properly installed
   playwright install chromium
   
   # Test Playwright
   python -c "from playwright.sync_api import sync_playwright; print('Playwright OK')"
   ```

2. **JavaScript Timeout Issues**:
   - Increase timeout in settings: `PLAYWRIGHT_DEFAULT_NAVIGATION_TIMEOUT`
   - Check network connectivity
   - Monitor memory usage during extraction

### Validation Issues

1. **Low Confidence Scores**:
   - Check Swedish content patterns
   - Verify fee amount ranges
   - Review extraction method effectiveness

2. **High Validation Failure Rate**:
   - Adjust validation thresholds
   - Review Swedish-specific patterns
   - Check source URL validation rules

### Performance Optimization

1. **JavaScript Extraction**:
   - Use selectively based on CMS detection
   - Cache JavaScript results
   - Monitor browser resource usage

2. **Validation Pipeline**:
   - Adjust validation rule weights
   - Optimize Swedish pattern matching
   - Use confidence thresholds to filter low-quality data

## 🆕 Advanced Usage

### Enhanced Extraction with JavaScript

```bash
# Run with enhanced JavaScript extraction
python run_crawler.py --enable-js --log-level DEBUG

# Test specific extractor
python test_enhanced_extractors.py
```

### Validation Configuration

The validation pipeline can be configured through settings:

```python
# In settings.py
ENHANCED_VALIDATION_SETTINGS = {
    'confidence_threshold': 0.6,
    'strict_swedish_validation': True,
    'enable_quality_scoring': True,
    'validation_rules': {
        'amount_validation': {
            'min_amount': 50,
            'max_amount': 100000
        }
    }
}
```

## 🆕 Monitoring and Quality Assurance

### Enhanced Logging

The enhanced extractors provide detailed logging:

```bash
# Enable detailed extraction logging
python run_crawler.py --log-level DEBUG

# This shows:
# - CMS detection results
# - JavaScript extraction attempts
# - AJAX endpoint discoveries
# - Validation rule applications
# - Confidence score calculations
# - Quality indicator assessments
```

### Quality Metrics

Monitor extraction quality with built-in metrics:

- **Extraction Efficiency**: Fees per page by CMS type
- **Confidence Distribution**: High/medium/low confidence breakdown
- **Validation Success Rate**: Percentage of fees passing validation
- **Method Effectiveness**: Success rates by extraction method
- **JavaScript Usage**: When and how often JS extraction is used

## 🆕 Troubleshooting Enhanced Features

### JavaScript Extraction Issues

1. **Playwright Installation**:
   ```bash
   # Ensure Playwright is properly installed
   playwright install chromium
   
   # Test Playwright
   python -c "from playwright.sync_api import sync_playwright; print('Playwright OK')"
   ```

2. **JavaScript Timeout Issues**:
   - Increase timeout in settings: `PLAYWRIGHT_DEFAULT_NAVIGATION_TIMEOUT`
   - Check network connectivity
   - Monitor memory usage during extraction

### Validation Issues

1. **Low Confidence Scores**:
   - Check Swedish content patterns
   - Verify fee amount ranges
   - Review extraction method effectiveness

2. **High Validation Failure Rate**:
   - Adjust validation thresholds
   - Review Swedish-specific patterns
   - Check source URL validation rules

### Performance Optimization

1. **JavaScript Extraction**:
   - Use selectively based on CMS detection
   - Cache JavaScript results
   - Monitor browser resource usage

2. **Validation Pipeline**:
   - Adjust validation rule weights
   - Optimize Swedish pattern matching
   - Use confidence thresholds to filter low-quality data

## 🆕 Advanced Usage

### Enhanced Extraction with JavaScript

```bash
# Run with enhanced JavaScript extraction
python run_crawler.py --enable-js --log-level DEBUG

# Test specific extractor
python test_enhanced_extractors.py
```

### Validation Configuration

The validation pipeline can be configured through settings:

```python
# In settings.py
ENHANCED_VALIDATION_SETTINGS = {
    'confidence_threshold': 0.6,
    'strict_swedish_validation': True,
    'enable_quality_scoring': True,
    'validation_rules': {
        'amount_validation': {
            'min_amount': 50,
            'max_amount': 100000
        }
    }
}
```

## 🆕 Monitoring and Quality Assurance

### Enhanced Logging

The enhanced extractors provide detailed logging:

```bash
# Enable detailed extraction logging
python run_crawler.py --log-level DEBUG

# This shows:
# - CMS detection results
# - JavaScript extraction attempts
# - AJAX endpoint discoveries
# - Validation rule applications
# - Confidence score calculations
# - Quality indicator assessments
```

### Quality Metrics

Monitor extraction quality with built-in metrics:

- **Extraction Efficiency**: Fees per page by CMS type
- **Confidence Distribution**: High/medium/low confidence breakdown
- **Validation Success Rate**: Percentage of fees passing validation
- **Method Effectiveness**: Success rates by extraction method
- **JavaScript Usage**: When and how often JS extraction is used

## 🆕 Troubleshooting Enhanced Features

### JavaScript Extraction Issues

1. **Playwright Installation**:
   ```bash
   # Ensure Playwright is properly installed
   playwright install chromium
   
   # Test Playwright
   python -c "from playwright.sync_api import sync_playwright; print('Playwright OK')"
   ```

2. **JavaScript Timeout Issues**:
   - Increase timeout in settings: `PLAYWRIGHT_DEFAULT_NAVIGATION_TIMEOUT`
   - Check network connectivity
   - Monitor memory usage during extraction

### Validation Issues

1. **Low Confidence Scores**:
   - Check Swedish content patterns
   - Verify fee amount ranges
   - Review extraction method effectiveness

2. **High Validation Failure Rate**:
   - Adjust validation thresholds
   - Review Swedish-specific patterns
   - Check source URL validation rules

### Performance Optimization

1. **JavaScript Extraction**:
   - Use selectively based on CMS detection
   - Cache JavaScript results
   - Monitor browser resource usage

2. **Validation Pipeline**:
   - Adjust validation rule weights
   - Optimize Swedish pattern matching
   - Use confidence thresholds to filter low-quality data

## 🆕 Advanced Usage

### Enhanced Extraction with JavaScript

```bash
# Run with enhanced JavaScript extraction
python run_crawler.py --enable-js --log-level DEBUG

# Test specific extractor
python test_enhanced_extractors.py
```

### Validation Configuration

The validation pipeline can be configured through settings:

```python
# In settings.py
ENHANCED_VALIDATION_SETTINGS = {
    'confidence_threshold': 0.6,
    'strict_swedish_validation': True,
    'enable_quality_scoring': True,
    'validation_rules': {
        'amount_validation': {
            'min_amount': 50,
            'max_amount': 100000
        }
    }
}
```

## 🆕 Monitoring and Quality Assurance

### Enhanced Logging

The enhanced extractors provide detailed logging:

```bash
# Enable detailed extraction logging
python run_crawler.py --log-level DEBUG

# This shows:
# - CMS detection results
# - JavaScript extraction attempts
# - AJAX endpoint discoveries
# - Validation rule applications
# - Confidence score calculations
# - Quality indicator assessments
```

### Quality Metrics

Monitor extraction quality with built-in metrics:

- **Extraction Efficiency**: Fees per page by CMS type
- **Confidence Distribution**: High/medium/low confidence breakdown
- **Validation Success Rate**: Percentage of fees passing validation
- **Method Effectiveness**: Success rates by extraction method
- **JavaScript Usage**: When and how often JS extraction is used

## 🆕 Troubleshooting Enhanced Features

### JavaScript Extraction Issues

1. **Playwright Installation**:
   ```bash
   # Ensure Playwright is properly installed
   playwright install chromium
   
   # Test Playwright
   python -c "from playwright.sync_api import sync_playwright; print('Playwright OK')"
   ```

2. **JavaScript Timeout Issues**:
   - Increase timeout in settings: `PLAYWRIGHT_DEFAULT_NAVIGATION_TIMEOUT`
   - Check network connectivity
   - Monitor memory usage during extraction

### Validation Issues

1. **Low Confidence Scores**:
   - Check Swedish content patterns
   - Verify fee amount ranges
   - Review extraction method effectiveness

2. **High Validation Failure Rate**:
   - Adjust validation thresholds
   - Review Swedish-specific patterns
   - Check source URL validation rules

### Performance Optimization

1. **JavaScript Extraction**:
   - Use selectively based on CMS detection
   - Cache JavaScript results
   - Monitor browser resource usage

2. **Validation Pipeline**:
   - Adjust validation rule weights
   - Optimize Swedish pattern matching
   - Use confidence thresholds to filter low-quality data

## 🆕 Advanced Usage

### Enhanced Extraction with JavaScript

```bash
# Run with enhanced JavaScript extraction
python run_crawler.py --enable-js --log-level DEBUG

# Test specific extractor
python test_enhanced_extractors.py
```

### Validation Configuration

The validation pipeline can be configured through settings:

```python
# In settings.py
ENHANCED_VALIDATION_SETTINGS = {
    'confidence_threshold': 0.6,
    'strict_swedish_validation': True,
    'enable_quality_scoring': True,
    'validation_rules': {
        'amount_validation': {
            'min_amount': 50,
            'max_amount': 100000
        }
    }
}
```

## 🆕 Monitoring and Quality Assurance

### Enhanced Logging

The enhanced extractors provide detailed logging:

```bash
# Enable detailed extraction logging
python run_crawler.py --log-level DEBUG

# This shows:
# - CMS detection results
# - JavaScript extraction attempts
# - AJAX endpoint discoveries
# - Validation rule applications
# - Confidence score calculations
# - Quality indicator assessments
```

### Quality Metrics

Monitor extraction quality with built-in metrics:

- **Extraction Efficiency**: Fees per page by CMS type
- **Confidence Distribution**: High/medium/low confidence breakdown
- **Validation Success Rate**: Percentage of fees passing validation
- **Method Effectiveness**: Success rates by extraction method
- **JavaScript Usage**: When and how often JS extraction is used

## 🆕 Troubleshooting Enhanced Features

### JavaScript Extraction Issues

1. **Playwright Installation**:
   ```bash
   # Ensure Playwright is properly installed
   playwright install chromium
   
   # Test Playwright
   python -c "from playwright.sync_api import sync_playwright; print('Playwright OK')"
   ```

2. **JavaScript Timeout Issues**:
   - Increase timeout in settings: `PLAYWRIGHT_DEFAULT_NAVIGATION_TIMEOUT`
   - Check network connectivity
   - Monitor memory usage during extraction

### Validation Issues

1. **Low Confidence Scores**:
   - Check Swedish content patterns
   - Verify fee amount ranges
   - Review extraction method effectiveness

2. **High Validation Failure Rate**:
   - Adjust validation thresholds
   - Review Swedish-specific patterns
   - Check source URL validation rules

### Performance Optimization

1. **JavaScript Extraction**:
   - Use selectively based on CMS detection
   - Cache JavaScript results
   - Monitor browser resource usage

2. **Validation Pipeline**:
   - Adjust validation rule weights
   - Optimize Swedish pattern matching
   - Use confidence thresholds to filter low-quality data

## 🆕 Advanced Usage

### Enhanced Extraction with JavaScript

```bash
# Run with enhanced JavaScript extraction
python run_crawler.py --enable-js --log-level DEBUG

# Test specific extractor
python test_enhanced_extractors.py
```

### Validation Configuration

The validation pipeline can be configured through settings:

```python
# In settings.py
ENHANCED_VALIDATION_SETTINGS = {
    'confidence_threshold': 0.6,
    'strict_swedish_validation': True,
    'enable_quality_scoring': True,
    'validation_rules': {
        'amount_validation': {
            'min_amount': 50,
            'max_amount': 100000
        }
    }
}
```

## 🆕 Monitoring and Quality Assurance

### Enhanced Logging

The enhanced extractors provide detailed logging:

```bash
# Enable detailed extraction logging
python run_crawler.py --log-level DEBUG

# This shows:
# - CMS detection results
# - JavaScript extraction attempts
# - AJAX endpoint discoveries
# - Validation rule applications
# - Confidence score calculations
# - Quality indicator assessments
```

### Quality Metrics

Monitor extraction quality with built-in metrics:

- **Extraction Efficiency**: Fees per page by CMS type
- **Confidence Distribution**: High/medium/low confidence breakdown
- **Validation Success Rate**: Percentage of fees passing validation
- **Method Effectiveness**: Success rates by extraction method
- **JavaScript Usage**: When and how often JS extraction is used

## 🆕 Troubleshooting Enhanced Features

### JavaScript Extraction Issues

1. **Playwright Installation**:
   ```bash
   # Ensure Playwright is properly installed
   playwright install chromium
   
   # Test Playwright
   python -c "from playwright.sync_api import sync_playwright; print('Playwright OK')"
   ```

2. **JavaScript Timeout Issues**:
   - Increase timeout in settings: `PLAYWRIGHT_DEFAULT_NAVIGATION_TIMEOUT`
   - Check network connectivity
   - Monitor memory usage during extraction

### Validation Issues

1. **Low Confidence Scores**:
   - Check Swedish content patterns
   - Verify fee amount ranges
   - Review extraction method effectiveness

2. **High Validation Failure Rate**:
   - Adjust validation thresholds
   - Review Swedish-specific patterns
   - Check source URL validation rules

### Performance Optimization

1. **JavaScript Extraction**:
   - Use selectively based on CMS detection
   - Cache JavaScript results
   - Monitor browser resource usage

2. **Validation Pipeline**:
   - Adjust validation rule weights
   - Optimize Swedish pattern matching
   - Use confidence thresholds to filter low-quality data

## 🆕 Advanced Usage

### Enhanced Extraction with JavaScript

```bash
# Run with enhanced JavaScript extraction
python run_crawler.py --enable-js --log-level DEBUG

# Test specific extractor
python test_enhanced_extractors.py
```

### Validation Configuration

The validation pipeline can be configured through settings:

```python
# In settings.py
ENHANCED_VALIDATION_SETTINGS = {
    'confidence_threshold': 0.6,
    'strict_swedish_validation': True,
    'enable_quality_scoring': True,
    'validation_rules': {
        'amount_validation': {
            'min_amount': 50,
            'max_amount': 100000
        }
    }
}
```

## 🆕 Monitoring and Quality Assurance

### Enhanced Logging

The enhanced extractors provide detailed logging:

```bash
# Enable detailed extraction logging
python run_crawler.py --log-level DEBUG

# This shows:
# - CMS detection results
# - JavaScript extraction attempts
# - AJAX endpoint discoveries
# - Validation rule applications
# - Confidence score calculations
# - Quality indicator assessments
```

### Quality Metrics

Monitor extraction quality with built-in metrics:

- **Extraction Efficiency**: Fees per page by CMS type
- **Confidence Distribution**: High/medium/low confidence breakdown
- **Validation Success Rate**: Percentage of fees passing validation
- **Method Effectiveness**: Success rates by extraction method
- **JavaScript Usage**: When and how often JS extraction is used

## 🆕 Troubleshooting Enhanced Features

### JavaScript Extraction Issues

1. **Playwright Installation**:
   ```bash
   # Ensure Playwright is properly installed
   playwright install chromium
   
   # Test Playwright
   python -c "from playwright.sync_api import sync_playwright; print('Playwright OK')"
   ```

2. **JavaScript Timeout Issues**:
   - Increase timeout in settings: `PLAYWRIGHT_DEFAULT_NAVIGATION_TIMEOUT`
   - Check network connectivity
   - Monitor memory usage during extraction

### Validation Issues

1. **Low Confidence Scores**:
   - Check Swedish content patterns
   - Verify fee amount ranges
   - Review extraction method effectiveness

2. **High Validation Failure Rate**:
   - Adjust validation thresholds
   - Review Swedish-specific patterns
   - Check source URL validation rules

### Performance Optimization

1. **JavaScript Extraction**:
   - Use selectively based on CMS detection
   - Cache JavaScript results
   - Monitor browser resource usage

2. **Validation Pipeline**:
   - Adjust validation rule weights
   - Optimize Swedish pattern matching
   - Use confidence thresholds to filter low-quality data

## 🆕 Advanced Usage

### Enhanced Extraction with JavaScript

```bash
# Run with enhanced JavaScript extraction
python run_crawler.py --enable-js --log-level DEBUG

# Test specific extractor
python test_enhanced_extractors.py
```

### Validation Configuration

The validation pipeline can be configured through settings:

```python
# In settings.py
ENHANCED_VALIDATION_SETTINGS = {
    'confidence_threshold': 0.6,
    'strict_swedish_validation': True,
    'enable_quality_scoring': True,
    'validation_rules': {
        'amount_validation': {
            'min_amount': 50,
            'max_amount': 100000
        }
    }
}
```

## 🆕 Monitoring and Quality Assurance

### Enhanced Logging

The enhanced extractors provide detailed logging:

```bash
# Enable detailed extraction logging
python run_crawler.py --log-level DEBUG

# This shows:
# - CMS detection results
# - JavaScript extraction attempts
# - AJAX endpoint discoveries
# - Validation rule applications
# - Confidence score calculations
# - Quality indicator assessments
```

### Quality Metrics

Monitor extraction quality with built-in metrics:

- **Extraction Efficiency**: Fees per page by CMS type
- **Confidence Distribution**: High/medium/low confidence breakdown
- **Validation Success Rate**: Percentage of fees passing validation
- **Method Effectiveness**: Success rates by extraction method
- **JavaScript Usage**: When and how often JS extraction is used

## 🆕 Troubleshooting Enhanced Features

### JavaScript Extraction Issues

1. **Playwright Installation**:
   ```bash
   # Ensure Playwright is properly installed
   playwright install chromium
   
   # Test Playwright
   python -c "from playwright.sync_api import sync_playwright; print('Playwright OK')"
   ```

2. **JavaScript Timeout Issues**:
   - Increase timeout in settings: `PLAYWRIGHT_DEFAULT_NAVIGATION_TIMEOUT`
   - Check network connectivity
   - Monitor memory usage during extraction

### Validation Issues

1. **Low Confidence Scores**:
   - Check Swedish content patterns
   - Verify fee amount ranges
   - Review extraction method effectiveness

2. **High Validation Failure Rate**:
   - Adjust validation thresholds
   - Review Swedish-specific patterns
   - Check source URL validation rules

### Performance Optimization

1. **JavaScript Extraction**:
   - Use selectively based on CMS detection
   - Cache JavaScript results
   - Monitor browser resource usage

2. **Validation Pipeline**:
   - Adjust validation rule weights
   - Optimize Swedish pattern matching
   - Use confidence thresholds to filter low-quality data

## 🆕 Advanced Usage

### Enhanced Extraction with JavaScript

```bash
# Run with enhanced JavaScript extraction
python run_crawler.py --enable-js --log-level DEBUG

# Test specific extractor
python test_enhanced_extractors.py
```

### Validation Configuration

The validation pipeline can be configured through settings:

```python
# In settings.py
ENHANCED_VALIDATION_SETTINGS = {
    'confidence_threshold': 0.6,
    'strict_swedish_validation': True,
    'enable_quality_scoring': True,
    'validation_rules': {
        'amount_validation': {
            'min_amount': 50,
            'max_amount': 100000
        }
    }
}
```

## 🆕 Monitoring and Quality Assurance

### Enhanced Logging

The enhanced extractors provide detailed logging:

```bash
# Enable detailed extraction logging
python run_crawler.py --log-level DEBUG

# This shows:
# - CMS detection results
# - JavaScript extraction attempts
# - AJAX endpoint discoveries
# - Validation rule applications
# - Confidence score calculations
# - Quality indicator assessments
```

### Quality Metrics

Monitor extraction quality with built-in metrics:

- **Extraction Efficiency**: Fees per page by CMS type
- **Confidence Distribution**: High/medium/low confidence breakdown
- **Validation Success Rate**: Percentage of fees passing validation
- **Method Effectiveness**: Success rates by extraction method
- **JavaScript Usage**: When and how often JS extraction is used

## 🆕 Troubleshooting Enhanced Features

### JavaScript Extraction Issues

1. **Playwright Installation**:
   ```bash
   # Ensure Playwright is properly installed
   playwright install chromium
   
   # Test Playwright
   python -c "from playwright.sync_api import sync_playwright; print('Playwright OK')"
   ```

2. **JavaScript Timeout Issues**:
   - Increase timeout in settings: `PLAYWRIGHT_DEFAULT_NAVIGATION_TIMEOUT`
   - Check network connectivity
   - Monitor memory usage during extraction

### Validation Issues

1. **Low Confidence Scores**:
   - Check Swedish content patterns
   - Verify fee amount ranges
   - Review extraction method effectiveness

2. **High Validation Failure Rate**:
   - Adjust validation thresholds
   - Review Swedish-specific patterns
   - Check source URL validation rules

### Performance Optimization

1. **JavaScript Extraction**:
   - Use selectively based on CMS detection
   - Cache JavaScript results
   - Monitor browser resource usage

2. **Validation Pipeline**:
   - Adjust validation rule weights
   - Optimize Swedish pattern matching
   - Use confidence thresholds to filter low-quality data

## 🆕 Advanced Usage

### Enhanced Extraction with JavaScript

```bash
# Run with enhanced JavaScript extraction
python run_crawler.py --enable-js --log-level DEBUG

# Test specific extractor
python test_enhanced_extractors.py
```

### Validation Configuration

The validation pipeline can be configured through settings:

```python
# In settings.py
ENHANCED_VALIDATION_SETTINGS = {
    'confidence_threshold': 0.6,
    'strict_swedish_validation': True,
    'enable_quality_scoring': True,
    'validation_rules': {
        'amount_validation': {
            'min_amount': 50,
            'max_amount': 100000
        }
    }
}
```

## 🆕 Monitoring and Quality Assurance

### Enhanced Logging

The enhanced extractors provide detailed logging:

```bash
# Enable detailed extraction logging
python run_crawler.py --log-level DEBUG

# This shows:
# - CMS detection results
# - JavaScript extraction attempts
# - AJAX endpoint discoveries
# - Validation rule applications
# - Confidence score calculations
# - Quality indicator assessments
```

### Quality Metrics

Monitor extraction quality with built-in metrics:

- **Extraction Efficiency**: Fees per page by CMS type
- **Confidence Distribution**: High/medium/low confidence breakdown
- **Validation Success Rate**: Percentage of fees passing validation
- **Method Effectiveness**: Success rates by extraction method
- **JavaScript Usage**: When and how often JS extraction is used

## 🆕 Troubleshooting Enhanced Features

### JavaScript Extraction Issues

1. **Playwright Installation**:
   ```bash
   # Ensure Playwright is properly installed
   playwright install chromium
   
   # Test Playwright
   python -c "from playwright.sync_api import sync_playwright; print('Playwright OK')"
   ```

2. **JavaScript Timeout Issues**:
   - Increase timeout in settings: `PLAYWRIGHT_DEFAULT_NAVIGATION_TIMEOUT`
   - Check network connectivity
   - Monitor memory usage during extraction

### Validation Issues

1. **Low Confidence Scores**:
   - Check Swedish content patterns
   - Verify fee amount ranges
   - Review extraction method effectiveness

2. **High Validation Failure Rate**:
   - Adjust validation thresholds
   - Review Swedish-specific patterns
   - Check source URL validation rules

### Performance Optimization

1. **JavaScript Extraction**:
   - Use selectively based on CMS detection
   - Cache JavaScript results
   - Monitor browser resource usage

2. **Validation Pipeline**:
   - Adjust validation rule weights
   - Optimize Swedish pattern matching
   - Use confidence thresholds to filter low-quality data

## 🆕 Advanced Usage

### Enhanced Extraction with JavaScript

```bash
# Run with enhanced JavaScript extraction
python run_crawler.py --enable-js --log-level DEBUG

# Test specific extractor
python test_enhanced_extractors.py
```

### Validation Configuration

The validation pipeline can be configured through settings:

```python
# In settings.py
ENHANCED_VALIDATION_SETTINGS = {
    'confidence_threshold': 0.6,
    'strict_swedish_validation': True,
    'enable_quality_scoring': True,
    'validation_rules': {
        'amount_validation': {
            'min_amount': 50,
            'max_amount': 100000
        }
    }
}
```

## 🆕 Monitoring and Quality Assurance

### Enhanced Logging

The enhanced extractors provide detailed logging:

```bash
# Enable detailed extraction logging
python run_crawler.py --log-level DEBUG

# This shows:
# - CMS detection results
# - JavaScript extraction attempts
# - AJAX endpoint discoveries
# - Validation rule applications
# - Confidence score calculations
# - Quality indicator assessments
```

### Quality Metrics

Monitor extraction quality with built-in metrics:

- **Extraction Efficiency**: Fees per page by CMS type
- **Confidence Distribution**: High/medium/low confidence breakdown
- **Validation Success Rate**: Percentage of fees passing validation
- **Method Effectiveness**: Success rates by extraction method
- **JavaScript Usage**: When and how often JS extraction is used

## 🆕 Troubleshooting Enhanced Features

### JavaScript Extraction Issues

1. **Playwright Installation**:
   ```bash
   # Ensure Playwright is properly installed
   playwright install chromium
   
   # Test Playwright
   python -c "from playwright.sync_api import sync_playwright; print('Playwright OK')"
   ```

2. **JavaScript Timeout Issues**:
   - Increase timeout in settings: `PLAYWRIGHT_DEFAULT_NAVIGATION_TIMEOUT`
   - Check network connectivity
   - Monitor memory usage during extraction

### Validation Issues

1. **Low Confidence Scores**:
   - Check Swedish content patterns
   - Verify fee amount ranges
   - Review extraction method effectiveness

2. **High Validation Failure Rate**:
   - Adjust validation thresholds
   - Review Swedish-specific patterns
   - Check source URL validation rules

### Performance Optimization

1. **JavaScript Extraction**:
   - Use selectively based on CMS detection
   - Cache JavaScript results
   - Monitor browser resource usage

2. **Validation Pipeline**:
   - Adjust validation rule weights
   - Optimize Swedish pattern matching
   - Use confidence thresholds to filter low-quality data

## 🆕 Advanced Usage

### Enhanced Extraction with JavaScript

```bash
# Run with enhanced JavaScript extraction
python run_crawler.py --enable-js --log-level DEBUG

# Test specific extractor
python test_enhanced_extractors.py
```

### Validation Configuration

The validation pipeline can be configured through settings:

```python
# In settings.py
ENHANCED_VALIDATION_SETTINGS = {
    'confidence_threshold': 0.6,
    'strict_swedish_validation': True,
    'enable_quality_scoring': True,
    'validation_rules': {
        'amount_validation': {
            'min_amount': 50,
            'max_amount': 100000
        }
    }
}
```

## 🆕 Monitoring and Quality Assurance

### Enhanced Logging

The enhanced extractors provide detailed logging:

```bash
# Enable detailed extraction logging
python run_crawler.py --log-level DEBUG

# This shows:
# - CMS detection results
# - JavaScript extraction attempts
# - AJAX endpoint discoveries
# - Validation rule applications
# - Confidence score calculations
# - Quality indicator assessments
```

### Quality Metrics

Monitor extraction quality with built-in metrics:

- **Extraction Efficiency**: Fees per page by CMS type
- **Confidence Distribution**: High/medium/low confidence breakdown
- **Validation Success Rate**: Percentage of fees passing validation
- **Method Effectiveness**: Success rates by extraction method
- **JavaScript Usage**: When and how often JS extraction is used

## 🆕 Troubleshooting Enhanced Features

### JavaScript Extraction Issues

1. **Playwright Installation**:
   ```bash
   # Ensure Playwright is properly installed
   playwright install chromium
   
   # Test Playwright
   python -c "from playwright.sync_api import sync_playwright; print('Playwright OK')"
   ```

2. **JavaScript Timeout Issues**:
   - Increase timeout in settings: `PLAYWRIGHT_DEFAULT_NAVIGATION_TIMEOUT`
   - Check network connectivity
   - Monitor memory usage during extraction

### Validation Issues

1. **Low Confidence Scores**:
   - Check Swedish content patterns
   - Verify fee amount ranges
   - Review extraction method effectiveness

2. **High Validation Failure Rate**:
   - Adjust validation thresholds
   - Review Swedish-specific patterns
   - Check source URL validation rules

### Performance Optimization

1. **JavaScript Extraction**:
   - Use selectively based on CMS detection
   - Cache JavaScript results
   - Monitor browser resource usage

2. **Validation Pipeline**:
   - Adjust validation rule weights
   - Optimize Swedish pattern matching
   - Use confidence thresholds to filter low-quality data

## 🆕 Advanced Usage

### Enhanced Extraction with JavaScript

```bash
# Run with enhanced JavaScript extraction
python run_crawler.py --enable-js --log-level DEBUG

# Test specific extractor
python test_enhanced_extractors.py
```

### Validation Configuration

The validation pipeline can be configured through settings:

```python
# In settings.py
ENHANCED_VALIDATION_SETTINGS = {
    'confidence_threshold': 0.6,
    'strict_swedish_validation': True,
    'enable_quality_scoring': True,
    'validation_rules': {
        'amount_validation': {
            'min_amount': 50,
            'max_amount': 100000
        }
    }
}
```

## 🆕 Monitoring and Quality Assurance

### Enhanced Logging

The enhanced extractors provide detailed logging:

```bash
# Enable detailed extraction logging
python run_crawler.py --log-level DEBUG

# This shows:
# - CMS detection results
# - JavaScript extraction attempts
# - AJAX endpoint discoveries
# - Validation rule applications
# - Confidence score calculations
# - Quality indicator assessments
```

### Quality Metrics

Monitor extraction quality with built-in metrics:

- **Extraction Efficiency**: Fees per page by CMS type
- **Confidence Distribution**: High/medium/low confidence breakdown
- **Validation Success Rate**: Percentage of fees passing validation
- **Method Effectiveness**: Success rates by extraction method
- **JavaScript Usage**: When and how often JS extraction is used

## 🆕 Troubleshooting Enhanced Features

### JavaScript Extraction Issues

1. **Playwright Installation**:
   ```bash
   # Ensure Playwright is properly installed
   playwright install chromium
   
   # Test Playwright
   python -c "from playwright.sync_api import sync_playwright; print('Playwright OK')"
   ```

2. **JavaScript Timeout Issues**:
   - Increase timeout in settings: `PLAYWRIGHT_DEFAULT_NAVIGATION_TIMEOUT`
   - Check network connectivity
   - Monitor memory usage during extraction

### Validation Issues

1. **Low Confidence Scores**:
   - Check Swedish content patterns
   - Verify fee amount ranges
   - Review extraction method effectiveness

2. **High Validation Failure Rate**:
   - Adjust validation thresholds
   - Review Swedish-specific patterns
   - Check source URL validation rules

### Performance Optimization

1. **JavaScript Extraction**:
   - Use selectively based on CMS detection
   - Cache JavaScript results
   - Monitor browser resource usage

2. **Validation Pipeline**:
   - Adjust validation rule weights
   - Optimize Swedish pattern matching
   - Use confidence thresholds to filter low-quality data

## 🆕 Advanced Usage

### Enhanced Extraction with JavaScript

```bash
# Run with enhanced JavaScript extraction
python run_crawler.py --enable-js --log-level DEBUG

# Test specific extractor
python test_enhanced_extractors.py
```

### Validation Configuration

The validation pipeline can be configured through settings:

```python
# In settings.py
ENHANCED_VALIDATION_SETTINGS = {
    'confidence_threshold': 0.6,
    'strict_swedish_validation': True,
    'enable_quality_scoring': True,
    'validation_rules': {
        'amount_validation': {
            'min_amount': 50,
            'max_amount': 100000
        }
    }
}
```

## 🆕 Monitoring and Quality Assurance

### Enhanced Logging

The enhanced extractors provide detailed logging:

```bash
# Enable detailed extraction logging
python run_crawler.py --log-level DEBUG

# This shows:
# - CMS detection results
# - JavaScript extraction attempts
# - AJAX endpoint discoveries
# - Validation rule applications
# - Confidence score calculations
# - Quality indicator assessments
```

### Quality Metrics

Monitor extraction quality with built-in metrics:

- **Extraction Efficiency**: Fees per page by CMS type
- **Confidence Distribution**: High/medium/low confidence breakdown
- **Validation Success Rate**: Percentage of fees passing validation
- **Method Effectiveness**: Success rates by extraction method
- **JavaScript Usage**: When and how often JS extraction is used

## 🆕 Troubleshooting Enhanced Features

### JavaScript Extraction Issues

1. **Playwright Installation**:
   ```bash
   # Ensure Playwright is properly installed
   playwright install chromium
   
   # Test Playwright
   python -c "from playwright.sync_api import sync_playwright; print('Playwright OK')"
   ```

2. **JavaScript Timeout Issues**:
   - Increase timeout in settings: `PLAYWRIGHT_DEFAULT_NAVIGATION_TIMEOUT`
   - Check network connectivity
   - Monitor memory usage during extraction

### Validation Issues

1. **Low Confidence Scores**:
   - Check Swedish content patterns
   - Verify fee amount ranges
   - Review extraction method effectiveness

2. **High Validation Failure Rate**:
   - Adjust validation thresholds
   - Review Swedish-specific patterns
   - Check source URL validation rules

### Performance Optimization

1. **JavaScript Extraction**:
   - Use selectively based on CMS detection
   - Cache JavaScript results
   - Monitor browser resource usage

2. **Validation Pipeline**:
   - Adjust validation rule weights
   - Optimize Swedish pattern matching
   - Use confidence thresholds to filter low-quality data

## 🆕 Advanced Usage

### Enhanced Extraction with JavaScript

```bash
# Run with enhanced JavaScript extraction
python run_crawler.py --enable-js --log-level DEBUG

# Test specific extractor
python test_enhanced_extractors.py
```

### Validation Configuration

The validation pipeline can be configured through settings:

```python
# In settings.py
ENHANCED_VALIDATION_SETTINGS = {
    'confidence_threshold': 0.6,
    'strict_swedish_validation': True,
    'enable_quality_scoring': True,
    'validation_rules': {
        'amount_validation': {
            'min_amount': 50,
            'max_amount': 100000
        }
    }
}
```

## 🆕 Monitoring and Quality Assurance

### Enhanced Logging

The enhanced extractors provide detailed logging:

```bash
# Enable detailed extraction logging
python run_crawler.py --log-level DEBUG

# This shows:
# - CMS detection results
# - JavaScript extraction attempts
# - AJAX endpoint discoveries
# - Validation rule applications
# - Confidence score calculations
# - Quality indicator assessments
```

### Quality Metrics

Monitor extraction quality with built-in metrics:

- **Extraction Efficiency**: Fees per page by CMS type
- **Confidence Distribution**: High/medium/low confidence breakdown
- **Validation Success Rate**: Percentage of fees passing validation
- **Method Effectiveness**: Success rates by extraction method
- **JavaScript Usage**: When and how often JS extraction is used

## 🆕 Troubleshooting Enhanced Features

### JavaScript Extraction Issues

1. **Playwright Installation**:
   ```bash
   # Ensure Playwright is properly installed
   playwright install chromium
   
   # Test Playwright
   python -c "from playwright.sync_api import sync_playwright; print('Playwright OK')"
   ```

2. **JavaScript Timeout Issues**:
   - Increase timeout in settings: `PLAYWRIGHT_DEFAULT_NAVIGATION_TIMEOUT`
   - Check network connectivity
   - Monitor memory usage during extraction

### Validation Issues

1. **Low Confidence Scores**:
   - Check Swedish content patterns
   - Verify fee amount ranges
   - Review extraction method effectiveness

2. **High Validation Failure Rate**:
   - Adjust validation thresholds
   - Review Swedish-specific patterns
   - Check source URL validation rules

### Performance Optimization

1. **JavaScript Extraction**:
   - Use selectively based on CMS detection
   - Cache JavaScript results
   - Monitor browser resource usage

2. **Validation Pipeline**:
   - Adjust validation rule weights
   - Optimize Swedish pattern matching
   - Use confidence thresholds to filter low-quality data

## 🆕 Advanced Usage

### Enhanced Extraction with JavaScript

```bash
# Run with enhanced JavaScript extraction
python run_crawler.py --enable-js --log-level DEBUG

# Test specific extractor
python test_enhanced_extractors.py
```

### Validation Configuration

The validation pipeline can be configured through settings:

```python
# In settings.py
ENHANCED_VALIDATION_SETTINGS = {
    'confidence_threshold': 0.6,
    'strict_swedish_validation': True,
    'enable_quality_scoring': True,
    'validation_rules': {
        'amount_validation': {
            'min_amount': 50,
            'max_amount': 100000
        }
    }
}
```

## 🆕 Monitoring and Quality Assurance

### Enhanced Logging

The enhanced extractors provide detailed logging:

```bash
# Enable detailed extraction logging
python run_crawler.py --log-level DEBUG

# This shows:
# - CMS detection results
# - JavaScript extraction attempts
# - AJAX endpoint discoveries
# - Validation rule applications
# - Confidence score calculations
# - Quality indicator assessments
```

### Quality Metrics

Monitor extraction quality with built-in metrics:

- **Extraction Efficiency**: Fees per page by CMS type
- **Confidence Distribution**: High/medium/low confidence breakdown
- **Validation Success Rate**: Percentage of fees passing validation
- **Method Effectiveness**: Success rates by extraction method
- **JavaScript Usage**: When and how often JS extraction is used

## 🆕 Troubleshooting Enhanced Features

### JavaScript Extraction Issues

1. **Playwright Installation**:
   ```bash
   # Ensure Playwright is properly installed
   playwright install chromium
   
   # Test Playwright
   python -c "from playwright.sync_api import sync_playwright; print('Playwright OK')"
   ```

2. **JavaScript Timeout Issues**:
   - Increase timeout in settings: `PLAYWRIGHT_DEFAULT_NAVIGATION_TIMEOUT`
   - Check network connectivity
   - Monitor memory usage during extraction

### Validation Issues

1. **Low Confidence Scores**:
   - Check Swedish content patterns
   - Verify fee amount ranges
   - Review extraction method effectiveness

2. **High Validation Failure Rate**:
   - Adjust validation thresholds
   - Review Swedish-specific patterns
   - Check source URL validation rules

### Performance Optimization

1. **JavaScript Extraction**:
   - Use selectively based on CMS detection
   - Cache JavaScript results
   - Monitor browser resource usage

2. **Validation Pipeline**:
   - Adjust validation rule weights
   - Optimize Swedish pattern matching
   - Use confidence thresholds to filter low-quality data

## 🆕 Advanced Usage

### Enhanced Extraction with JavaScript

```bash
# Run with enhanced JavaScript extraction
python run_crawler.py --enable-js --log-level DEBUG

# Test specific extractor
python test_enhanced_extractors.py
```

### Validation Configuration

The validation pipeline can be configured through settings:

```python
# In settings.py
ENHANCED_VALIDATION_SETTINGS = {
    'confidence_threshold': 0.6,
    'strict_swedish_validation': True,
    'enable_quality_scoring': True,
    'validation_rules': {
        'amount_validation': {
            'min_amount': 50,
            'max_amount': 100000
        }
    }
}
```

## 🆕 Monitoring and Quality Assurance

### Enhanced Logging

The enhanced extractors provide detailed logging:

```bash
# Enable detailed extraction logging
python run_crawler.py --log-level DEBUG

# This shows:
# - CMS detection results
# - JavaScript extraction attempts
# - AJAX endpoint discoveries
# - Validation rule applications
# - Confidence score calculations
# - Quality indicator assessments
```

### Quality Metrics

Monitor extraction quality with built-in metrics:

- **Extraction Efficiency**: Fees per page by CMS type
- **Confidence Distribution**: High/medium/low confidence breakdown
- **Validation Success Rate**: Percentage of fees passing validation
- **Method Effectiveness**: Success rates by extraction method
- **JavaScript Usage**: When and how often JS extraction is used

## 🆕 Troubleshooting Enhanced Features

### JavaScript Extraction Issues

1. **Playwright Installation**:
   ```bash
   # Ensure Playwright is properly installed
   playwright install chromium
   
   # Test Playwright
   python -c "from playwright.sync_api import sync_playwright; print('Playwright OK')"
   ```

2. **JavaScript Timeout Issues**:
   - Increase timeout in settings: `PLAYWRIGHT_DEFAULT_NAVIGATION_TIMEOUT`
   - Check network connectivity
   - Monitor memory usage during extraction

### Validation Issues

1. **Low Confidence Scores**:
   - Check Swedish content patterns
   - Verify fee amount ranges
   - Review extraction method effectiveness

2. **High Validation Failure Rate**:
   - Adjust validation thresholds
   - Review Swedish-specific patterns
   - Check source URL validation rules

### Performance Optimization

1. **JavaScript Extraction**:
   - Use selectively based on CMS detection
   - Cache JavaScript results
   - Monitor browser resource usage

2. **Validation Pipeline**:
   - Adjust validation rule weights
   - Optimize Swedish pattern matching
   - Use confidence thresholds to filter low-quality data

## 🆕 Advanced Usage

### Enhanced Extraction with JavaScript

```bash
# Run with enhanced JavaScript extraction
python run_crawler.py --enable-js --log-level DEBUG

# Test specific extractor
python test_enhanced_extractors.py
```

### Validation Configuration

The validation pipeline can be configured through settings:

```python
# In settings.py
ENHANCED_VALIDATION_SETTINGS = {
    'confidence_threshold': 0.6,
    'strict_swedish_validation': True,
    'enable_quality_scoring': True,
    'validation_rules': {
        'amount_validation': {
            'min_amount': 50,
            'max_amount': 100000
        }
    }
}
```

## 🆕 Monitoring and Quality Assurance

### Enhanced Logging

The enhanced extractors provide detailed logging:

```bash
# Enable detailed extraction logging
python run_crawler.py --log-level DEBUG

# This shows:
# - CMS detection results
# - JavaScript extraction attempts
# - AJAX endpoint discoveries
# - Validation rule applications
# - Confidence score calculations
# - Quality indicator assessments
```

### Quality Metrics

Monitor extraction quality with built-in metrics:

- **Extraction Efficiency**: Fees per page by CMS type
- **Confidence Distribution**: High/medium/low confidence breakdown
- **Validation Success Rate**: Percentage of fees passing validation
- **Method Effectiveness**: Success rates by extraction method
- **JavaScript Usage**: When and how often JS extraction is used

## 🆕 Troubleshooting Enhanced Features

### JavaScript Extraction Issues

1. **Playwright Installation**:
   ```bash
   # Ensure Playwright is properly installed
   playwright install chromium
   
   # Test Playwright
   python -c "from playwright.sync_api import sync_playwright; print('Playwright OK')"
   ```

2. **JavaScript Timeout Issues**:
   - Increase timeout in settings: `PLAYWRIGHT_DEFAULT_NAVIGATION_TIMEOUT`
   - Check network connectivity
   - Monitor memory usage during extraction

### Validation Issues

1. **Low Confidence Scores**:
   - Check Swedish content patterns
   - Verify fee amount ranges
   - Review extraction method effectiveness

2. **High Validation Failure Rate**:
   - Adjust validation thresholds
   - Review Swedish-specific patterns
   - Check source URL validation rules

### Performance Optimization

1. **JavaScript Extraction**:
   - Use selectively based on CMS detection
   - Cache JavaScript results
   - Monitor browser resource usage

2. **Validation Pipeline**:
   - Adjust validation rule weights
   - Optimize Swedish pattern matching
   - Use confidence thresholds to filter low-quality data

## 🆕 Advanced Usage

### Enhanced Extraction with JavaScript

```bash
# Run with enhanced JavaScript extraction
python run_crawler.py --enable-js --log-level DEBUG

# Test specific extractor
python test_enhanced_extractors.py
```

### Validation Configuration

The validation pipeline can be configured through settings:

```python
# In settings.py
ENHANCED_VALIDATION_SETTINGS = {
    'confidence_threshold': 0.6,
    'strict_swedish_validation': True,
    'enable_quality_scoring': True,
    'validation_rules': {
        'amount_validation': {
            'min_amount': 50,
            'max_amount': 100000
        }
    }
}
```

## 🆕 Monitoring and Quality Assurance

### Enhanced Logging

The enhanced extractors provide detailed logging:

```bash
# Enable detailed extraction logging
python run_crawler.py --log-level DEBUG

# This shows:
# - CMS detection results
# - JavaScript extraction attempts
# - AJAX endpoint discoveries
# - Validation rule applications
# - Confidence score calculations
# - Quality indicator assessments
```

### Quality Metrics

Monitor extraction quality with built-in metrics:

- **Extraction Efficiency**: Fees per page by CMS type
- **Confidence Distribution**: High/medium/low confidence breakdown
- **Validation Success Rate**: Percentage of fees passing validation
- **Method Effectiveness**: Success rates by extraction method
- **JavaScript Usage**: When and how often JS extraction is used

## 🆕 Troubleshooting Enhanced Features

### JavaScript Extraction Issues

1. **Playwright Installation**:
   ```bash
   # Ensure Playwright is properly installed
   playwright install chromium
   
   # Test Playwright
   python -c "from playwright.sync_api import sync_playwright; print('Playwright OK')"
   ```

2. **JavaScript Timeout Issues**:
   - Increase timeout in settings: `PLAYWRIGHT_DEFAULT_NAVIGATION_TIMEOUT`
   - Check network connectivity
   - Monitor memory usage during extraction

### Validation Issues

1. **Low Confidence Scores**:
   - Check Swedish content patterns
   - Verify fee amount ranges
   - Review extraction method effectiveness

2. **High Validation Failure Rate**:
   - Adjust validation thresholds
   - Review Swedish-specific patterns
   - Check source URL validation rules

### Performance Optimization

1. **JavaScript Extraction**:
   - Use selectively based on CMS detection
   - Cache JavaScript results
   - Monitor browser resource usage

2. **Validation Pipeline**:
   - Adjust validation rule weights
   - Optimize Swedish pattern matching
   - Use confidence thresholds to filter low-quality data

## 🆕 Advanced Usage

### Enhanced Extraction with JavaScript

```bash
# Run with enhanced JavaScript extraction
python run_crawler.py --enable-js --log-level DEBUG

# Test specific extractor
python test_enhanced_extractors.py
```

### Validation Configuration

The validation pipeline can be configured through settings:

```python
# In settings.py
ENHANCED_VALIDATION_SETTINGS = {
    'confidence_threshold': 0.6,
    'strict_swedish_validation': True,
    'enable_quality_scoring': True,
    'validation_rules': {
        'amount_validation': {
            'min_amount': 50,
            'max_amount': 100000
        }
    }
}
```

## 🆕 Monitoring and Quality Assurance

### Enhanced Logging

The enhanced extractors provide detailed logging:

```bash
# Enable detailed extraction logging
python run_crawler.py --log-level DEBUG

# This shows:
# - CMS detection results
# - JavaScript extraction attempts
# - AJAX endpoint discoveries
# - Validation rule applications
# - Confidence score calculations
# - Quality indicator assessments
```

### Quality Metrics

Monitor extraction quality with built-in metrics:

- **Extraction Efficiency**: Fees per page by CMS type
- **Confidence Distribution**: High/medium/low confidence breakdown
- **Validation Success Rate**: Percentage of fees passing validation
- **Method Effectiveness**: Success rates by extraction method
- **JavaScript Usage**: When and how often JS extraction is used

## 🆕 Troubleshooting Enhanced Features

### JavaScript Extraction Issues

1. **Playwright Installation**:
   ```bash
   # Ensure Playwright is properly installed
   playwright install chromium
   
   # Test Playwright
   python -c "from playwright.sync_api import sync_playwright; print('Playwright OK')"
   ```

2. **JavaScript Timeout Issues**:
   - Increase timeout in settings: `PLAYWRIGHT_DEFAULT_NAVIGATION_TIMEOUT`
   - Check network connectivity
   - Monitor memory usage during extraction

### Validation Issues

1. **Low Confidence Scores**:
   - Check Swedish content patterns
   - Verify fee amount ranges
   - Review extraction method effectiveness

2. **High Validation Failure Rate**:
   - Adjust validation thresholds
   - Review Swedish-specific patterns
   - Check source URL validation rules

### Performance Optimization

1. **JavaScript Extraction**:
   - Use selectively based on CMS detection
   - Cache JavaScript results
   - Monitor browser resource usage

2. **Validation Pipeline**:
   - Adjust validation rule weights
   - Optimize Swedish pattern matching
   - Use confidence thresholds to filter low-quality data

## 🆕 Advanced Usage

### Enhanced Extraction with JavaScript

```bash
# Run with enhanced JavaScript extraction
python run_crawler.py --enable-js --log-level DEBUG

# Test specific extractor
python test_enhanced_extractors.py
```

### Validation Configuration

The validation pipeline can be configured through settings:

```python
# In settings.py
ENHANCED_VALIDATION_SETTINGS = {
    'confidence_threshold': 0.6,
    'strict_swedish_validation': True,
    'enable_quality_scoring': True,
    'validation_rules': {
        'amount_validation': {
            'min_amount': 50,
            'max_amount': 100000
        }
    }
}
```

## 🆕 Monitoring and Quality Assurance

### Enhanced Logging

The enhanced extractors provide detailed logging:

```bash
# Enable detailed extraction logging
python run_crawler.py --log-level DEBUG

# This shows:
# - CMS detection results
# - JavaScript extraction attempts
# - AJAX endpoint discoveries
# - Validation rule applications
# - Confidence score calculations
# - Quality indicator assessments
```

### Quality Metrics

Monitor extraction quality with built-in metrics:

- **Extraction Efficiency**: Fees per page by CMS type
- **Confidence Distribution**: High/medium/low confidence breakdown
- **Validation Success Rate**: Percentage of fees passing validation
- **Method Effectiveness**: Success rates by extraction method
- **JavaScript Usage**: When and how often JS extraction is used

## 🆕 Troubleshooting Enhanced Features

### JavaScript Extraction Issues

1. **Playwright Installation**:
   ```bash
   # Ensure Playwright is properly installed
   playwright install chromium
   
   # Test Playwright
   python -c "from playwright.sync_api import sync_playwright; print('Playwright OK')"
   ```

2. **JavaScript Timeout Issues**:
   - Increase timeout in settings: `PLAYWRIGHT_DEFAULT_NAVIGATION_TIMEOUT`
   - Check network connectivity
   - Monitor memory usage during extraction

### Validation Issues

1. **Low Confidence Scores**:
   - Check Swedish content patterns
   - Verify fee amount ranges
   - Review extraction method effectiveness

2. **High Validation Failure Rate**:
   - Adjust validation thresholds
   - Review Swedish-specific patterns
   - Check source URL validation rules

### Performance Optimization

1. **JavaScript Extraction**:
   - Use selectively based on CMS detection
   - Cache JavaScript results
   - Monitor browser resource usage

2. **Validation Pipeline**:
   - Adjust validation rule weights
   - Optimize Swedish pattern matching
   - Use confidence thresholds to filter low-quality data

## 🆕 Advanced Usage

### Enhanced Extraction with JavaScript

```bash
# Run with enhanced JavaScript extraction
python run_crawler.py --enable-js --log-level DEBUG

# Test specific extractor
python test_enhanced_extractors.py
```

### Validation Configuration

The validation pipeline can be configured through settings:

```python
# In settings.py
ENHANCED_VALIDATION_SETTINGS = {
    'confidence_threshold': 0.6,
    'strict_swedish_validation': True,
    'enable_quality_scoring': True,
    'validation_rules': {
        'amount_validation': {
            'min_amount': 50,
            'max_amount': 100000
        }
    }
}
```

## 🆕 Monitoring and Quality Assurance

### Enhanced Logging

The enhanced extractors provide detailed logging:

```bash
# Enable detailed extraction logging
python run_crawler.py --log-level DEBUG

# This shows:
# - CMS detection results
# - JavaScript extraction attempts
# - AJAX endpoint discoveries
# - Validation rule applications
# - Confidence score calculations
# - Quality indicator assessments
```

### Quality Metrics

Monitor extraction quality with built-in metrics:

- **Extraction Efficiency**: Fees per page by CMS type
- **Confidence Distribution**: High/medium/low confidence breakdown
- **Validation Success Rate**: Percentage of fees passing validation
- **Method Effectiveness**: Success rates by extraction method
- **JavaScript Usage**: When and how often JS extraction is used

## 🆕 Troubleshooting Enhanced Features

### JavaScript Extraction Issues

1. **Playwright Installation**:
   ```bash
   # Ensure Playwright is properly installed
   playwright install chromium
   
   # Test Playwright
   python -c "from playwright.sync_api import sync_playwright; print('Playwright OK')"
   ```

2. **JavaScript Timeout Issues**:
   - Increase timeout in settings: `PLAYWRIGHT_DEFAULT_NAVIGATION_TIMEOUT`
   - Check network connectivity
   - Monitor memory usage during extraction

### Validation Issues

1. **Low Confidence Scores**:
   - Check Swedish content patterns
   - Verify fee amount ranges
   - Review extraction method effectiveness

2. **High Validation Failure Rate**:
   - Adjust validation thresholds
   - Review Swedish-specific patterns
   - Check source URL validation rules

### Performance Optimization

1. **JavaScript Extraction**:
   - Use selectively based on CMS detection
   - Cache JavaScript results
   - Monitor browser resource usage

2. **Validation Pipeline**:
   - Adjust validation rule weights
   - Optimize Swedish pattern matching
   - Use confidence thresholds to filter low-quality data

## 🆕 Advanced Usage

### Enhanced Extraction with JavaScript

```bash
# Run with enhanced JavaScript extraction
python run_crawler.py --enable-js --log-level DEBUG

# Test specific extractor
python test_enhanced_extractors.py
```

### Validation Configuration

The validation pipeline can be configured through settings:

```python
# In settings.py
ENHANCED_VALIDATION_SETTINGS = {
    'confidence_threshold': 0.6,
    'strict_swedish_validation': True,
    'enable_quality_scoring': True,
    'validation_rules': {
        'amount_validation': {
            'min_amount': 50,
            'max_amount': 100000
        }
    }
}
```

## 🆕 Monitoring and Quality Assurance

### Enhanced Logging

The enhanced extractors provide detailed logging:

```bash
# Enable detailed extraction logging
python run_crawler.py --log-level DEBUG

# This shows:
# - CMS detection results
# - JavaScript extraction attempts
# - AJAX endpoint discoveries
# - Validation rule applications
# - Confidence score calculations
# - Quality indicator assessments
```

### Quality Metrics

Monitor extraction quality with built-in metrics:

- **Extraction Efficiency**: Fees per page by CMS type
- **Confidence Distribution**: High/medium/low confidence breakdown
- **Validation Success Rate**: Percentage of fees passing validation
- **Method Effectiveness**: Success rates by extraction method
- **JavaScript Usage**: When and how often JS extraction is used

## 🆕 Troubleshooting Enhanced Features

### JavaScript Extraction Issues

1. **Playwright Installation**:
   ```bash
   # Ensure Playwright is properly installed
   playwright install chromium
   
   # Test Playwright
   python -c "from playwright.sync_api import sync_playwright; print('Playwright OK')"
   ```

2. **JavaScript Timeout Issues**:
   - Increase timeout in settings: `PLAYWRIGHT_DEFAULT_NAVIGATION_TIMEOUT`
   - Check network connectivity
   - Monitor memory usage during extraction

### Validation Issues

1. **Low Confidence Scores**:
   - Check Swedish content patterns
   - Verify fee amount ranges
   - Review extraction method effectiveness

2. **High Validation Failure Rate**:
   - Adjust validation thresholds
   - Review Swedish-specific patterns
   - Check source URL validation rules

### Performance Optimization

1. **JavaScript Extraction**:
   - Use selectively based on CMS detection
   - Cache JavaScript results
   - Monitor browser resource usage

2. **Validation Pipeline**:
   - Adjust validation rule weights
   - Optimize Swedish pattern matching
   - Use confidence thresholds to filter low-quality data

## 🆕 Advanced Usage

### Enhanced Extraction with JavaScript

```bash
# Run with enhanced JavaScript extraction
python run_crawler.py --enable-js --log-level DEBUG

# Test specific extractor
python test_enhanced_extractors.py
```

### Validation Configuration

The validation pipeline can be configured through settings:

```python
# In settings.py
ENHANCED_VALIDATION_SETTINGS = {
    'confidence_threshold': 0.6,
    'strict_swedish_validation': True,
    'enable_quality_scoring': True,
    'validation_rules': {
        'amount_validation': {
            'min_amount': 50,
            'max_amount': 100000
        }
    }
}
```

## 🆕 Monitoring and Quality Assurance

### Enhanced Logging

The enhanced extractors provide detailed logging:

```bash
# Enable detailed extraction logging
python run_crawler.py --log-level DEBUG

# This shows:
# - CMS detection results
# - JavaScript extraction attempts
# - AJAX endpoint discoveries
# - Validation rule applications
# - Confidence score calculations
# - Quality indicator assessments
```

### Quality Metrics

Monitor extraction quality with built-in metrics:

- **Extraction Efficiency**: Fees per page by CMS type
- **Confidence Distribution**: High/medium/low confidence breakdown
- **Validation Success Rate**: Percentage of fees passing validation
- **Method Effectiveness**: Success rates by extraction method
- **JavaScript Usage**: When and how often JS extraction is used

## 🆕 Troubleshooting Enhanced Features

### JavaScript Extraction Issues

1. **Playwright Installation**:
   ```bash
   # Ensure Playwright is properly installed
   playwright install chromium
   
   # Test Playwright
   python -c "from playwright.sync_api import sync_playwright; print('Playwright OK')"
   ```

2. **JavaScript Timeout Issues**:
   - Increase timeout in settings: `PLAYWRIGHT_DEFAULT_NAVIGATION_TIMEOUT`
   - Check network connectivity
   - Monitor memory usage during extraction

### Validation Issues

1. **Low Confidence Scores**:
   - Check Swedish content patterns
   - Verify fee amount ranges
   - Review extraction method effectiveness

2. **High Validation Failure Rate**:
   - Adjust validation thresholds
   - Review Swedish-specific patterns
   - Check source URL validation rules

### Performance Optimization

1. **JavaScript Extraction**:
   - Use selectively based on CMS detection
   - Cache JavaScript results
   - Monitor browser resource usage

2. **Validation Pipeline**:
   - Adjust validation rule weights
   - Optimize Swedish pattern matching
   - Use confidence thresholds to filter low-quality data

## 🆕 Advanced Usage

### Enhanced Extraction with JavaScript

```bash
# Run with enhanced JavaScript extraction
python run_crawler.py --enable-js --log-level DEBUG

# Test specific extractor
python test_enhanced_extractors.py
```

### Validation Configuration

The validation pipeline can be configured through settings:

```python
# In settings.py
ENHANCED_VALIDATION_SETTINGS = {
    'confidence_threshold': 0.6,
    'strict_swedish_validation': True,
    'enable_quality_scoring': True,
    'validation_rules': {
        'amount_validation': {
            'min_amount': 50,
            'max_amount': 100000
        }
    }
}
```

## 🆕 Monitoring and Quality Assurance

### Enhanced Logging

The enhanced extractors provide detailed logging:

```bash
# Enable detailed extraction logging
python run_crawler.py --log-level DEBUG

# This shows:
# - CMS detection results
# - JavaScript extraction attempts
# - AJAX endpoint discoveries
# - Validation rule applications
# - Confidence score calculations
# - Quality indicator assessments
```

### Quality Metrics

Monitor extraction quality with built-in metrics:

- **Extraction Efficiency**: Fees per page by CMS type
- **Confidence Distribution**: High/medium/low confidence breakdown
- **Validation Success Rate**: Percentage of fees passing validation
- **Method Effectiveness**: Success rates by extraction method
- **JavaScript Usage**: When and how often JS extraction is used

## 🆕 Troubleshooting Enhanced Features

### JavaScript Extraction Issues

1. **Playwright Installation**:
   ```bash
   # Ensure Playwright is properly installed
   playwright install chromium
   
   # Test Playwright
   python -c "from playwright.sync_api import sync_playwright; print('Playwright OK')"
   ```

2. **JavaScript Timeout Issues**:
   - Increase timeout in settings: `PLAYWRIGHT_DEFAULT_NAVIGATION_TIMEOUT`
   - Check network connectivity
   - Monitor memory usage during extraction

### Validation Issues

1. **Low Confidence Scores**:
   - Check Swedish content patterns
   - Verify fee amount ranges
   - Review extraction method effectiveness

2. **High Validation Failure Rate**:
   - Adjust validation thresholds
   - Review Swedish-specific patterns
   - Check source URL validation rules

### Performance Optimization

1. **JavaScript Extraction**:
   - Use selectively based on CMS detection
   - Cache JavaScript results
   - Monitor browser resource usage

2. **Validation Pipeline**:
   - Adjust validation rule weights
   - Optimize Swedish pattern matching
   - Use confidence thresholds to filter low-quality data

## 🆕 Advanced Usage

### Enhanced Extraction with JavaScript

```bash
# Run with enhanced JavaScript extraction
python run_crawler.py --enable-js --log-level DEBUG

# Test specific extractor
python test_enhanced_extractors.py
```

### Validation Configuration

The validation pipeline can be configured through settings:

```python
# In settings.py
ENHANCED_VALIDATION_SETTINGS = {
    'confidence_threshold': 0.6,
    'strict_swedish_validation': True,
    'enable_quality_scoring': True,
    'validation_rules': {
        'amount_validation': {
            'min_amount': 50,
            'max_amount': 100000
        }
    }
}
```

## 🆕 Monitoring and Quality Assurance

### Enhanced Logging

The enhanced extractors provide detailed logging:

```bash
# Enable detailed extraction logging
python run_crawler.py --log-level DEBUG

# This shows:
# - CMS detection results
# - JavaScript extraction attempts
# - AJAX endpoint discoveries
# - Validation rule applications
# - Confidence score calculations
# - Quality indicator assessments
```

### Quality Metrics

Monitor extraction quality with built-in metrics:

- **Extraction Efficiency**: Fees per page by CMS type
- **Confidence Distribution**: High/medium/low confidence breakdown
- **Validation Success Rate**: Percentage of fees passing validation
- **Method Effectiveness**: Success rates by extraction method
- **JavaScript Usage**: When and how often JS extraction is used

## 🆕 Troubleshooting Enhanced Features

### JavaScript Extraction Issues

1. **Playwright Installation**:
   ```bash
   # Ensure Playwright is properly installed
   playwright install chromium
   
   # Test Playwright
   python -c "from playwright.sync_api import sync_playwright; print('Playwright OK')"
   ```

2. **JavaScript Timeout Issues**:
   - Increase timeout in settings: `PLAYWRIGHT_DEFAULT_NAVIGATION_TIMEOUT`
   - Check network connectivity
   - Monitor memory usage during extraction

### Validation Issues

1. **Low Confidence Scores**:
   - Check Swedish content patterns
   - Verify fee amount ranges
   - Review extraction method effectiveness

2. **High Validation Failure Rate**:
   - Adjust validation thresholds
   - Review Swedish-specific patterns
   - Check source URL validation rules

### Performance Optimization

1. **JavaScript Extraction**:
   - Use selectively based on CMS detection
   - Cache JavaScript results
   - Monitor browser resource usage

2. **Validation Pipeline**:
   - Adjust validation rule weights
   - Optimize Swedish pattern matching
   - Use confidence thresholds to filter low-quality data

## 🆕 Advanced Usage

### Enhanced Extraction with JavaScript

```bash
# Run with enhanced JavaScript extraction
python run_crawler.py --enable-js --log-level DEBUG

# Test specific extractor
python test_enhanced_extractors.py
```

### Validation Configuration

The validation pipeline can be configured through settings:

```python
# In settings.py
ENHANCED_VALIDATION_SETTINGS = {
    'confidence_threshold': 0.6,
    'strict_swedish_validation': True,
    'enable_quality_scoring': True,
    'validation_rules': {
        'amount_validation': {
            'min_amount': 50,
            'max_amount': 100000
        }
    }
}
```

## 🆕 Monitoring and Quality Assurance

### Enhanced Logging

The enhanced extractors provide detailed logging:

```bash
# Enable detailed extraction logging
python run_crawler.py --log-level DEBUG

# This shows:
# - CMS detection results
# - JavaScript extraction attempts
# - AJAX endpoint discoveries
# - Validation rule applications
# - Confidence score calculations
# - Quality indicator assessments
```

### Quality Metrics

Monitor extraction quality with built-in metrics:

- **Extraction Efficiency**: Fees per page by CMS type
- **Confidence Distribution**: High/medium/low confidence breakdown
- **Validation Success Rate**: Percentage of fees passing validation
- **Method Effectiveness**: Success rates by extraction method
- **JavaScript Usage**: When and how often JS extraction is used

## 🆕 Troubleshooting Enhanced Features

### JavaScript Extraction Issues

1. **Playwright Installation**:
   ```bash
   # Ensure Playwright is properly installed
   playwright install chromium
   
   # Test Playwright
   python -c "from playwright.sync_api import sync_playwright; print('Playwright OK')"
   ```

2. **JavaScript Timeout Issues**:
   - Increase timeout in settings: `PLAYWRIGHT_DEFAULT_NAVIGATION_TIMEOUT`
   - Check network connectivity
   - Monitor memory usage during extraction

### Validation Issues

1. **Low Confidence Scores**:
   - Check Swedish content patterns
   - Verify fee amount ranges
   - Review extraction method effectiveness

2. **High Validation Failure Rate**:
   - Adjust validation thresholds
   - Review Swedish-specific patterns
   - Check source URL validation rules

### Performance Optimization

1. **JavaScript Extraction**:
   - Use selectively based on CMS detection
   - Cache JavaScript results
   - Monitor browser resource usage

2. **Validation Pipeline**:
   - Adjust validation rule weights
   - Optimize Swedish pattern matching
   - Use confidence thresholds to filter low-quality data

## 🆕 Advanced Usage

### Enhanced Extraction with JavaScript

```bash
# Run with enhanced JavaScript extraction
python run_crawler.py --enable-js --log-level DEBUG

# Test specific extractor
python test_enhanced_extractors.py
```

### Validation Configuration

The validation pipeline can be configured through settings:

```python
# In settings.py
ENHANCED_VALIDATION_SETTINGS = {
    'confidence_threshold': 0.6,
    'strict_swedish_validation': True,
    'enable_quality_scoring': True,
    'validation_rules': {
        'amount_validation': {
            'min_amount': 50,
            'max_amount': 100000
        }
    }
}
```

## 🆕 Monitoring and Quality Assurance

### Enhanced Logging

The enhanced extractors provide detailed logging:

```bash
# Enable detailed extraction logging
python run_crawler.py --log-level DEBUG

# This shows:
# - CMS detection results
# - JavaScript extraction attempts
# - AJAX endpoint discoveries
# - Validation rule applications
# - Confidence score calculations
# - Quality indicator assessments
```

### Quality Metrics

Monitor extraction quality with built-in metrics:

- **Extraction Efficiency**: Fees per page by CMS type
- **Confidence Distribution**: High/medium/low confidence breakdown
- **Validation Success Rate**: Percentage of fees passing validation
- **Method Effectiveness**: Success rates by extraction method
- **JavaScript Usage**: When and how often JS extraction is used

## 🆕 Troubleshooting Enhanced Features

### JavaScript Extraction Issues

1. **Playwright Installation**:
   ```bash
   # Ensure Playwright is properly installed
   playwright install chromium
   
   # Test Playwright
   python -c "from playwright.sync_api import sync_playwright; print('Playwright OK')"
   ```

2. **JavaScript Timeout Issues**:
   - Increase timeout in settings: `PLAYWRIGHT_DEFAULT_NAVIGATION_TIMEOUT`
   - Check network connectivity
   - Monitor memory usage during extraction

### Validation Issues

1. **Low Confidence Scores**:
   - Check Swedish content patterns
   - Verify fee amount ranges
   - Review extraction method effectiveness

2. **High Validation Failure Rate**:
   - Adjust validation thresholds
   - Review Swedish-specific patterns
   - Check source URL validation rules

### Performance Optimization

1. **JavaScript Extraction**:
   - Use selectively based on CMS detection
   - Cache JavaScript results
   - Monitor browser resource usage

2. **Validation Pipeline**:
   - Adjust validation rule weights
   - Optimize Swedish pattern matching
   - Use confidence thresholds to filter low-quality data

## 🆕 Advanced Usage

### Enhanced Extraction with JavaScript

```bash
# Run with enhanced JavaScript extraction
python run_crawler.py --enable-js --log-level DEBUG

# Test specific extractor
python test_enhanced_extractors.py
```

### Validation Configuration

The validation pipeline can be configured through settings:

```python
# In settings.py
ENHANCED_VALIDATION_SETTINGS = {
    'confidence_threshold': 0.6,
    'strict_swedish_validation': True,
    'enable_quality_scoring': True,
    'validation_rules': {
        'amount_validation': {
            'min_amount': 50,
            'max_amount': 100000
        }
    }
}
```

## 🆕 Monitoring and Quality Assurance

### Enhanced Logging

The enhanced extractors provide detailed logging:

```bash
# Enable detailed extraction logging
python run_crawler.py --log-level DEBUG

# This shows:
# - CMS detection results
# - JavaScript extraction attempts
# - AJAX endpoint discoveries
# - Validation rule applications
# - Confidence score calculations
# - Quality indicator assessments
```

### Quality Metrics

Monitor extraction quality with built-in metrics:

- **Extraction Efficiency**: Fees per page by CMS type
- **Confidence Distribution**: High/medium/low confidence breakdown
- **Validation Success Rate**: Percentage of fees passing validation
- **Method Effectiveness**: Success rates by extraction method
- **JavaScript Usage**: When and how often JS extraction is used

## 🆕 Troubleshooting Enhanced Features

### JavaScript Extraction Issues

1. **Playwright Installation**:
   ```bash
   # Ensure Playwright is properly installed
   playwright install chromium
   
   # Test Playwright
   python -c "from playwright.sync_api import sync_playwright; print('Playwright OK')"
   ```

2. **JavaScript Timeout Issues**:
   - Increase timeout in settings: `PLAYWRIGHT_DEFAULT_NAVIGATION_TIMEOUT`
   - Check network connectivity
   - Monitor memory usage during extraction

### Validation Issues

1. **Low Confidence Scores**:
   - Check Swedish content patterns
   - Verify fee amount ranges
   - Review extraction method effectiveness

2. **High Validation Failure Rate**:
   - Adjust validation thresholds
   - Review Swedish-specific patterns
   - Check source URL validation rules

### Performance Optimization

1. **JavaScript Extraction**:
   - Use selectively based on CMS detection
   - Cache JavaScript results
   - Monitor browser resource usage

2. **Validation Pipeline**:
   - Adjust validation rule weights
   - Optimize Swedish pattern matching
   - Use confidence thresholds to filter low-quality data

## 🆕 Advanced Usage

### Enhanced Extraction with JavaScript

```bash
# Run with enhanced JavaScript extraction
python run_crawler.py --enable-js --log-level DEBUG

# Test specific extractor
python test_enhanced_extractors.py
```

### Validation Configuration

The validation pipeline can be configured through settings:

```python
# In settings.py
ENHANCED_VALIDATION_SETTINGS = {
    'confidence_threshold': 0.6,
    'strict_swedish_validation': True,
    'enable_quality_scoring': True,
    'validation_rules': {
        'amount_validation': {
            'min_amount': 50,
            'max_amount': 100000
        }
    }
}
```

## 🆕 Monitoring and Quality Assurance

### Enhanced Logging

The enhanced extractors provide detailed logging:

```bash
# Enable detailed extraction logging
python run_crawler.py --log-level DEBUG

# This shows:
# - CMS detection results
# - JavaScript extraction attempts
# - AJAX endpoint discoveries
# - Validation rule applications
# - Confidence score calculations
# - Quality indicator assessments
```

### Quality Metrics

Monitor extraction quality with built-in metrics:

- **Extraction Efficiency**: Fees per page by CMS type
- **Confidence Distribution**: High/medium/low confidence breakdown
- **Validation Success Rate**: Percentage of fees passing validation
- **Method Effectiveness**: Success rates by extraction method
- **JavaScript Usage**: When and how often JS extraction is used

## 🆕 Troubleshooting Enhanced Features

### JavaScript Extraction Issues

1. **Playwright Installation**:
   ```bash
   # Ensure Playwright is properly installed
   playwright install chromium
   
   # Test Playwright
   python -c "from playwright.sync_api import sync_playwright; print('Playwright OK')"
   ```

2. **JavaScript Timeout Issues**:
   - Increase timeout in settings: `PLAYWRIGHT_DEFAULT_NAVIGATION_TIMEOUT`
   - Check network connectivity
   - Monitor memory usage during extraction

### Validation Issues

1. **Low Confidence Scores**:
   - Check Swedish content patterns
   - Verify fee amount ranges
   - Review extraction method effectiveness

2. **High Validation Failure Rate**:
   - Adjust validation thresholds
   - Review Swedish-specific patterns
   - Check source URL validation rules

### Performance Optimization

1. **JavaScript Extraction**:
   - Use selectively based on CMS detection
   - Cache JavaScript results
   - Monitor browser resource usage

2. **Validation Pipeline**:
   - Adjust validation rule weights
   - Optimize Swedish pattern matching
   - Use confidence thresholds to filter low-quality data

## 🆕 Advanced Usage

### Enhanced Extraction with JavaScript

```bash
# Run with enhanced JavaScript extraction
python run_crawler.py --enable-js --log-level DEBUG

# Test specific extractor
python test_enhanced_extractors.py
```

### Validation Configuration

The validation pipeline can be configured through settings:

```python
# In settings.py
ENHANCED_VALIDATION_SETTINGS = {
    'confidence_threshold': 0.6,
    'strict_swedish_validation': True,
    'enable_quality_scoring': True,
    'validation_rules': {
        'amount_validation': {
            'min_amount': 50,
            'max_amount': 100000
        }
    }
}
```

## 🆕 Monitoring and Quality Assurance

### Enhanced Logging

The enhanced extractors provide detailed logging:

```bash
# Enable detailed extraction logging
python run_crawler.py --log-level DEBUG

# This shows:
# - CMS detection results
# - JavaScript extraction attempts
# - AJAX endpoint discoveries
# - Validation rule applications
# - Confidence score calculations
# - Quality indicator assessments
```

### Quality Metrics

Monitor extraction quality with built-in metrics:

- **Extraction Efficiency**: Fees per page by CMS type
- **Confidence Distribution**: High/medium/low confidence breakdown
- **Validation Success Rate**: Percentage of fees passing validation
- **Method Effectiveness**: Success rates by extraction method
- **JavaScript Usage**: When and how often JS extraction is used

## 🆕 Troubleshooting Enhanced Features

### JavaScript Extraction Issues

1. **Playwright Installation**:
   ```bash
   # Ensure Playwright is properly installed
   playwright install chromium
   
   # Test Playwright
   python -c "from playwright.sync_api import sync_playwright; print('Playwright OK')"
   ```

2. **JavaScript Timeout Issues**:
   - Increase timeout in settings: `PLAYWRIGHT_DEFAULT_NAVIGATION_TIMEOUT`
   - Check network connectivity
   - Monitor memory usage during extraction

### Validation Issues

1. **Low Confidence Scores**:
   - Check Swedish content patterns
   - Verify fee amount ranges
   - Review extraction method effectiveness

2. **High Validation Failure Rate**:
   - Adjust validation thresholds
   - Review Swedish-specific patterns
   - Check source URL validation rules

### Performance Optimization

1. **JavaScript Extraction**:
   - Use selectively based on CMS detection
   - Cache JavaScript results
   - Monitor browser resource usage

2. **Validation Pipeline**:
   - Adjust validation rule weights
   - Optimize Swedish pattern matching
   - Use confidence thresholds to filter low-quality data

## 🆕 Advanced Usage

### Enhanced Extraction with JavaScript

```bash
# Run with enhanced JavaScript extraction
python run_crawler.py --enable-js --log-level DEBUG

# Test specific extractor
python test_enhanced_extractors.py
```

### Validation Configuration

The validation pipeline can be configured through settings:

```python
# In settings.py
ENHANCED_VALIDATION_SETTINGS = {
    'confidence_threshold': 0.6,
    'strict_swedish_validation': True,
    'enable_quality_scoring': True,
    'validation_rules': {
        'amount_validation': {
            'min_amount': 50,
            'max_amount': 100000
        }
    }
}
```

## 🆕 Monitoring and Quality Assurance

### Enhanced Logging

The enhanced extractors provide detailed logging:

```bash
# Enable detailed extraction logging
python run_crawler.py --log-level DEBUG

# This shows:
# - CMS detection results
# - JavaScript extraction attempts
# - AJAX endpoint discoveries
# - Validation rule applications
# - Confidence score calculations
# - Quality indicator assessments
```

### Quality Metrics

Monitor extraction quality with built-in metrics:

- **Extraction Efficiency**: Fees per page by CMS type
- **Confidence Distribution**: High/medium/low confidence breakdown
- **Validation Success Rate**: Percentage of fees passing validation
- **Method Effectiveness**: Success rates by extraction method
- **JavaScript Usage**: When and how often JS extraction is used

## 🆕 Troubleshooting Enhanced Features

### JavaScript Extraction Issues

1. **Playwright Installation**:
   ```bash
   # Ensure Playwright is properly installed
   playwright install chromium
   
   # Test Playwright
   python -c "from playwright.sync_api import sync_playwright; print('Playwright OK')"
   ```

2. **JavaScript Timeout Issues**:
   - Increase timeout in settings: `PLAYWRIGHT_DEFAULT_NAVIGATION_TIMEOUT`
   - Check network connectivity
   - Monitor memory usage during extraction

### Validation Issues

1. **Low Confidence Scores**:
   - Check Swedish content patterns
   - Verify fee amount ranges
   - Review extraction method effectiveness

2. **High Validation Failure Rate**:
   - Adjust validation thresholds
   - Review Swedish-specific patterns
   - Check source URL validation rules

### Performance Optimization

1. **JavaScript Extraction**:
   - Use selectively based on CMS detection
   - Cache JavaScript results
   - Monitor browser resource usage

2. **Validation Pipeline**:
   - Adjust validation rule weights
   - Optimize Swedish pattern matching
   - Use confidence thresholds to filter low-quality data

## 🆕 Advanced Usage

### Enhanced Extraction with JavaScript

```bash
# Run with enhanced JavaScript extraction
python run_crawler.py --enable-js --log-level DEBUG

# Test specific extractor
python test_enhanced_extractors.py
```

### Validation Configuration

The validation pipeline can be configured through settings:

```python
# In settings.py
ENHANCED_VALIDATION_SETTINGS = {
    'confidence_threshold': 0.6,
    'strict_swedish_validation': True,
    'enable_quality_scoring': True,
    'validation_rules': {
        'amount_validation': {
            'min_amount': 50,
            'max_amount': 100000
        }
    }
}
```

## 🆕 Monitoring and Quality Assurance

### Enhanced Logging

The enhanced extractors provide detailed logging:

```bash
# Enable detailed extraction logging
python run_crawler.py --log-level DEBUG

# This shows:
# - CMS detection results
# - JavaScript extraction attempts
# - AJAX endpoint discoveries
# - Validation rule applications
# - Confidence score calculations
# - Quality indicator assessments
```

### Quality Metrics

Monitor extraction quality with built-in metrics:

- **Extraction Efficiency**: Fees per page by CMS type
- **Confidence Distribution**: High/medium/low confidence breakdown
- **Validation Success Rate**: Percentage of fees passing validation
- **Method Effectiveness**: Success rates by extraction method
- **JavaScript Usage**: When and how often JS extraction is used

## 🆕 Troubleshooting Enhanced Features

### JavaScript Extraction Issues

1. **Playwright Installation**:
   ```bash
   # Ensure Playwright is properly installed
   playwright install chromium
   
   # Test Playwright
   python -c "from playwright.sync_api import sync_playwright; print('Playwright OK')"
   ```

2. **JavaScript Timeout Issues**:
   - Increase timeout in settings: `PLAYWRIGHT_DEFAULT_NAVIGATION_TIMEOUT`
   - Check network connectivity
   - Monitor memory usage during extraction

### Validation Issues

1. **Low Confidence Scores**:
   - Check Swedish content patterns
   - Verify fee amount ranges
   - Review extraction method effectiveness

2. **High Validation Failure Rate**:
   - Adjust validation thresholds
   - Review Swedish-specific patterns
   - Check source URL validation rules

### Performance Optimization

1. **JavaScript Extraction**:
   - Use selectively based on CMS detection
   - Cache JavaScript results
   - Monitor browser resource usage

2. **Validation Pipeline**:
   - Adjust validation rule weights
   - Optimize Swedish pattern matching
   - Use confidence thresholds to filter low-quality data

## 🆕 Advanced Usage

### Enhanced Extraction with JavaScript

```bash
# Run with enhanced JavaScript extraction
python run_crawler.py --enable-js --log-level DEBUG

# Test specific extractor
python test_enhanced_extractors.py
```

### Validation Configuration

The validation pipeline can be configured through settings:

```python
# In settings.py
ENHANCED_VALIDATION_SETTINGS = {
    'confidence_threshold': 0.6,
    'strict_swedish_validation': True,
    'enable_quality_scoring': True,
    'validation_rules': {
        'amount_validation': {
            'min_amount': 50,
            'max_amount': 100000
        }
    }
}
```

## 🆕 Monitoring and Quality Assurance

### Enhanced Logging

The enhanced extractors provide detailed logging:

```bash
# Enable detailed extraction logging
python run_crawler.py --log-level DEBUG

# This shows:
# - CMS detection results
# - JavaScript extraction attempts
# - AJAX endpoint discoveries
# - Validation rule applications
# - Confidence score calculations
# - Quality indicator assessments
```

### Quality Metrics

Monitor extraction quality with built-in metrics:

- **Extraction Efficiency**: Fees per page by CMS type
- **Confidence Distribution**: High/medium/low confidence breakdown
- **Validation Success Rate**: Percentage of fees passing validation
- **Method Effectiveness**: Success rates by extraction method
- **JavaScript Usage**: When and how often JS extraction is used

## 🆕 Troubleshooting Enhanced Features

### JavaScript Extraction Issues

1. **Playwright Installation**:
   ```bash
   # Ensure Playwright is properly installed
   playwright install chromium
   
   # Test Playwright
   python -c "from playwright.sync_api import sync_playwright; print('Playwright OK')"
   ```

2. **JavaScript Timeout Issues**:
   - Increase timeout in settings: `PLAYWRIGHT_DEFAULT_NAVIGATION_TIMEOUT`
   - Check network connectivity
   - Monitor memory usage during extraction

### Validation Issues

1. **Low Confidence Scores**:
   - Check Swedish content patterns
   - Verify fee amount ranges
   - Review extraction method effectiveness

2. **High Validation Failure Rate**:
   - Adjust validation thresholds
   - Review Swedish-specific patterns
   - Check source URL validation rules

### Performance Optimization

1. **JavaScript Extraction**:
   - Use selectively based on CMS detection
   - Cache JavaScript results
   - Monitor browser resource usage

2. **Validation Pipeline**:
   - Adjust validation rule weights
   - Optimize Swedish pattern matching
   - Use confidence thresholds to filter low-quality data

## 🆕 Advanced Usage

### Enhanced Extraction with JavaScript

```bash
# Run with enhanced JavaScript extraction
python run_crawler.py --enable-js --log-level DEBUG

# Test specific extractor
python test_enhanced_extractors.py
```

### Validation Configuration

The validation pipeline can be configured through settings:

```python
# In settings.py
ENHANCED_VALIDATION_SETTINGS = {
    'confidence_threshold': 0.6,
    'strict_swedish_validation': True,
    'enable_quality_scoring': True,
    'validation_rules': {
        'amount_validation': {
            'min_amount': 50,
            'max_amount': 100000
        }
    }
}
```

## 🆕 Monitoring and Quality Assurance

### Enhanced Logging

The enhanced extractors provide detailed logging:

```bash
# Enable detailed extraction logging
python run_crawler.py --log-level DEBUG

# This shows:
# - CMS detection results
# - JavaScript extraction attempts
# - AJAX endpoint discoveries
# - Validation rule applications
# - Confidence score calculations
# - Quality indicator assessments
```

### Quality Metrics

Monitor extraction quality with built-in metrics:

- **Extraction Efficiency**: Fees per page by CMS type
- **Confidence Distribution**: High/medium/low confidence breakdown
- **Validation Success Rate**: Percentage of fees passing validation
- **Method Effectiveness**: Success rates by extraction method
- **JavaScript Usage**: When and how often JS extraction is used

## 🆕 Troubleshooting Enhanced Features

### JavaScript Extraction Issues

1. **Playwright Installation**:
   ```bash
   # Ensure Playwright is properly installed
   playwright install chromium
   
   # Test Playwright
   python -c "from playwright.sync_api import sync_playwright; print('Playwright OK')"
   ```

2. **JavaScript Timeout Issues**:
   - Increase timeout in settings: `PLAYWRIGHT_DEFAULT_NAVIGATION_TIMEOUT`
   - Check network connectivity
   - Monitor memory usage during extraction

### Validation Issues

1. **Low Confidence Scores**:
   - Check Swedish content patterns
   - Verify fee amount ranges
   - Review extraction method effectiveness

2. **High Validation Failure Rate**:
   - Adjust validation thresholds
   - Review Swedish-specific patterns
   - Check source URL validation rules

### Performance Optimization

1. **JavaScript Extraction**:
   - Use selectively based on CMS detection
   - Cache JavaScript results
   - Monitor browser resource usage

2. **Validation Pipeline**:
   - Adjust validation rule weights
   - Optimize Swedish pattern matching
   - Use confidence thresholds to filter low-quality data

## 🆕 Advanced Usage

### Enhanced Extraction with JavaScript

```bash
# Run with enhanced JavaScript extraction
python run_crawler.py --enable-js --log-level DEBUG

# Test specific extractor
python test_enhanced_extractors.py
```

### Validation Configuration

The validation pipeline can be configured through settings:

```python
# In settings.py
ENHANCED_VALIDATION_SETTINGS = {
    'confidence_threshold': 0.6,
    'strict_swedish_validation': True,
    'enable_quality_scoring': True,
    'validation_rules': {
        'amount_validation': {
            'min_amount': 50,
            'max_amount': 100000
        }
    }
}
```

## 🆕 Monitoring and Quality Assurance

### Enhanced Logging

The enhanced extractors provide detailed logging:

```bash
# Enable detailed extraction logging
python run_crawler.py --log-level DEBUG

# This shows:
# - CMS detection results
# - JavaScript extraction attempts
# - AJAX endpoint discoveries
# - Validation rule applications
# - Confidence score calculations
# - Quality indicator assessments
```

### Quality Metrics

Monitor extraction quality with built-in metrics:

- **Extraction Efficiency**: Fees per page by CMS type
- **Confidence Distribution**: High/medium/low confidence breakdown
- **Validation Success Rate**: Percentage of fees passing validation
- **Method Effectiveness**: Success rates by extraction method
- **JavaScript Usage**: When and how often JS extraction is used

## 🆕 Troubleshooting Enhanced Features

### JavaScript Extraction Issues

1. **Playwright Installation**:
   ```bash
   # Ensure Playwright is properly installed
   playwright install chromium
   
   # Test Playwright
   python -c "from playwright.sync_api import sync_playwright; print('Playwright OK')"
   ```

2. **JavaScript Timeout Issues**:
   - Increase timeout in settings: `PLAYWRIGHT_DEFAULT_NAVIGATION_TIMEOUT`
   - Check network connectivity
   - Monitor memory usage during extraction

### Validation Issues

1. **Low Confidence Scores**:
   - Check Swedish content patterns
   - Verify fee amount ranges
   - Review extraction method effectiveness

2. **High Validation Failure Rate**:
   - Adjust validation thresholds
   - Review Swedish-specific patterns
   - Check source URL validation rules

### Performance Optimization

1. **JavaScript Extraction**:
   - Use selectively based on CMS detection
   - Cache JavaScript results
   - Monitor browser resource usage

2. **Validation Pipeline**:
   - Adjust validation rule weights
   - Optimize Swedish pattern matching
   - Use confidence thresholds to filter low-quality data

## 🆕 Advanced Usage

### Enhanced Extraction with JavaScript

```bash
# Run with enhanced JavaScript extraction
python run_crawler.py --enable-js --log-level DEBUG

# Test specific extractor
python test_enhanced_extractors.py
```

### Validation Configuration

The validation pipeline can be configured through settings:

```python
# In settings.py
ENHANCED_VALIDATION_SETTINGS = {
    'confidence_threshold': 0.6,
    'strict_swedish_validation': True,
    'enable_quality_scoring': True,
    'validation_rules': {
        'amount_validation': {
            'min_amount': 50,
            'max_amount': 100000
        }
    }
}
```

## 🆕 Monitoring and Quality Assurance

### Enhanced Logging

The enhanced extractors provide detailed logging:

```bash
# Enable detailed extraction logging
python run_crawler.py --log-level DEBUG

# This shows:
# - CMS detection results
# - JavaScript extraction attempts
# - AJAX endpoint discoveries
# - Validation rule applications
# - Confidence score calculations
# - Quality indicator assessments
```

### Quality Metrics

Monitor extraction quality with built-in metrics:

- **Extraction Efficiency**: Fees per page by CMS type
- **Confidence Distribution**: High/medium/low confidence breakdown
- **Validation Success Rate**: Percentage of fees passing validation
- **Method Effectiveness**: Success rates by extraction method
- **JavaScript Usage**: When and how often JS extraction is used

## 🆕 Troubleshooting Enhanced Features

### JavaScript Extraction Issues

1. **Playwright Installation**:
   ```bash
   # Ensure Playwright is properly installed
   playwright install chromium
   
   # Test Playwright
   python -c "from playwright.sync_api import sync_playwright; print('Playwright OK')"
   ```

2. **JavaScript Timeout Issues**:
   - Increase timeout in settings: `PLAYWRIGHT_DEFAULT_NAVIGATION_TIMEOUT`
   - Check network connectivity
   - Monitor memory usage during extraction

### Validation Issues

1. **Low Confidence Scores**:
   - Check Swedish content patterns
   - Verify fee amount ranges
   - Review extraction method effectiveness

2. **High Validation Failure Rate**:
   - Adjust validation thresholds
   - Review Swedish-specific patterns
   - Check source URL validation rules

### Performance Optimization

1. **JavaScript Extraction**:
   - Use selectively based on CMS detection
   - Cache JavaScript results
   - Monitor browser resource usage

2. **Validation Pipeline**:
   - Adjust validation rule weights
   - Optimize Swedish pattern matching
   - Use confidence thresholds to filter low-quality data

## 🆕 Advanced Usage

### Enhanced Extraction with JavaScript

```bash
# Run with enhanced JavaScript extraction
python run_crawler.py --enable-js --log-level DEBUG

# Test specific extractor
python test_enhanced_extractors.py
```

### Validation Configuration

The validation pipeline can be configured through settings:

```python
# In settings.py
ENHANCED_VALIDATION_SETTINGS = {
    'confidence_threshold': 0.6,
    'strict_swedish_validation': True,
    'enable_quality_scoring': True,
    'validation_rules': {
        'amount_validation': {
            'min_amount': 50,
            'max_amount': 100000
        }
    }
}
```

## 🆕 Monitoring and Quality Assurance

### Enhanced Logging

The enhanced extractors provide detailed logging:

```bash
# Enable detailed extraction logging
python run_crawler.py --log-level DEBUG

# This shows:
# - CMS detection results
# - JavaScript extraction attempts
# - AJAX endpoint discoveries
# - Validation rule applications
# - Confidence score calculations
# - Quality indicator assessments
```

### Quality Metrics

Monitor extraction quality with built-in metrics:

- **Extraction Efficiency**: Fees per page by CMS type
- **Confidence Distribution**: High/medium/low confidence breakdown
- **Validation Success Rate**: Percentage of fees passing validation
- **Method Effectiveness**: Success rates by extraction method
- **JavaScript Usage**: When and how often JS extraction is used

## 🆕 Troubleshooting Enhanced Features

### JavaScript Extraction Issues

1. **Playwright Installation**:
   ```bash
   # Ensure Playwright is properly installed
   playwright install chromium
   
   # Test Playwright
   python -c "from playwright.sync_api import sync_playwright; print('Playwright OK')"
   ```

2. **JavaScript Timeout Issues**:
   - Increase timeout in settings: `PLAYWRIGHT_DEFAULT_NAVIGATION_TIMEOUT`
   - Check network connectivity
   - Monitor memory usage during extraction

### Validation Issues

1. **Low Confidence Scores**:
   - Check Swedish content patterns
   - Verify fee amount ranges
   - Review extraction method effectiveness

2. **High Validation Failure Rate**:
   - Adjust validation thresholds
   - Review Swedish-specific patterns
   - Check source URL validation rules

### Performance Optimization

1. **JavaScript Extraction**:
   - Use selectively based on CMS detection
   - Cache JavaScript results
   - Monitor browser resource usage

2. **Validation Pipeline**:
   - Adjust validation rule weights
   - Optimize Swedish pattern matching
   - Use confidence thresholds to filter low-quality data

## 🆕 Advanced Usage

### Enhanced Extraction with JavaScript

```bash
# Run with enhanced JavaScript extraction
python run_crawler.py --enable-js --log-level DEBUG

# Test specific extractor
python test_enhanced_extractors.py
```

### Validation Configuration

The validation pipeline can be configured through settings:

```python
# In settings.py
ENHANCED_VALIDATION_SETTINGS = {
    'confidence_threshold': 0.6,
    'strict_swedish_validation': True,
    'enable_quality_scoring': True,
    'validation_rules': {
        'amount_validation': {
            'min_amount': 50,
            'max_amount': 100000
        }
    }
}
```

## 🆕 Monitoring and Quality Assurance

### Enhanced Logging

The enhanced extractors provide detailed logging:

```bash
# Enable detailed extraction logging
python run_crawler.py --log-level DEBUG

# This shows:
# - CMS detection results
# - JavaScript extraction attempts
# - AJAX endpoint discoveries
# - Validation rule applications
# - Confidence score calculations
# - Quality indicator assessments
```

### Quality Metrics

Monitor extraction quality with built-in metrics:

- **Extraction Efficiency**: Fees per page by CMS type
- **Confidence Distribution**: High/medium/low confidence breakdown
- **Validation Success Rate**: Percentage of fees passing validation
- **Method Effectiveness**: Success rates by extraction method
- **JavaScript Usage**: When and how often JS extraction is used

## 🆕 Troubleshooting Enhanced Features

### JavaScript Extraction Issues

1. **Playwright Installation**:
   ```bash
   # Ensure Playwright is properly installed
   playwright install chromium
   
   # Test Playwright
   python -c "from playwright.sync_api import sync_playwright; print('Playwright OK')"
   ```

2. **JavaScript Timeout Issues**:
   - Increase timeout in settings: `PLAYWRIGHT_DEFAULT_NAVIGATION_TIMEOUT`
   - Check network connectivity
   - Monitor memory usage during extraction

### Validation Issues

1. **Low Confidence Scores**:
   - Check Swedish content patterns
   - Verify fee amount ranges
   - Review extraction method effectiveness

2. **High Validation Failure Rate**:
   - Adjust validation thresholds
   - Review Swedish-specific patterns
   - Check source URL validation rules

### Performance Optimization

1. **JavaScript Extraction**:
   - Use selectively based on CMS detection
   - Cache JavaScript results
   - Monitor browser resource usage

2. **Validation Pipeline**:
   - Adjust validation rule weights
   - Optimize Swedish pattern matching
   - Use confidence thresholds to filter low-quality data

## 🆕 Advanced Usage

### Enhanced Extraction with JavaScript

```bash
# Run with enhanced JavaScript extraction
python run_crawler.py --enable-js --log-level DEBUG

# Test specific extractor
python test_enhanced_extractors.py
```

### Validation Configuration

The validation pipeline can be configured through settings:

```python
# In settings.py
ENHANCED_VALIDATION_SETTINGS = {
    'confidence_threshold': 0.6,
    'strict_swedish_validation': True,
    'enable_quality_scoring': True,
    'validation_rules': {
        'amount_validation': {
            'min_amount': 50,
            'max_amount': 100000
        }
    }
}
```

## 🆕 Monitoring and Quality Assurance

### Enhanced Logging

The enhanced extractors provide detailed logging:

```bash
# Enable detailed extraction logging
python run_crawler.py --log-level DEBUG

# This shows:
# - CMS detection results
# - JavaScript extraction attempts
# - AJAX endpoint discoveries
# - Validation rule applications
# - Confidence score calculations
# - Quality indicator assessments
```

### Quality Metrics

Monitor extraction quality with built-in metrics:

- **Extraction Efficiency**: Fees per page by CMS type
- **Confidence Distribution**: High/medium/low confidence breakdown
- **Validation Success Rate**: Percentage of fees passing validation
- **Method Effectiveness**: Success rates by extraction method
- **JavaScript Usage**: When and how often JS extraction is used

## 🆕 Troubleshooting Enhanced Features

### JavaScript Extraction Issues

1. **Playwright Installation**:
   ```bash
   # Ensure Playwright is properly installed
   playwright install chromium
   
   # Test Playwright
   python -c "from playwright.sync_api import sync_playwright; print('Playwright OK')"
   ```

2. **JavaScript Timeout Issues**:
   - Increase timeout in settings: `PLAYWRIGHT_DEFAULT_NAVIGATION_TIMEOUT`
   - Check network connectivity
   - Monitor memory usage during extraction

### Validation Issues

1. **Low Confidence Scores**:
   - Check Swedish content patterns
   - Verify fee amount ranges
   - Review extraction method effectiveness

2. **High Validation Failure Rate**:
   - Adjust validation thresholds
   - Review Swedish-specific patterns
   - Check source URL validation rules

### Performance Optimization

1. **JavaScript Extraction**:
   - Use selectively based on CMS detection
   - Cache JavaScript results
   - Monitor browser resource usage

2. **Validation Pipeline**:
   - Adjust validation rule weights
   - Optimize Swedish pattern matching
   - Use confidence thresholds to filter low-quality data

## 🆕 Advanced Usage

### Enhanced Extraction with JavaScript

```bash
# Run with enhanced JavaScript extraction
python run_crawler.py --enable-js --log-level DEBUG

# Test specific extractor
python test_enhanced_extractors.py
```

### Validation Configuration

The validation pipeline can be configured through settings:

```python
# In settings.py
ENHANCED_VALIDATION_SETTINGS = {
    'confidence_threshold': 0.6,
    'strict_swedish_validation': True,
    'enable_quality_scoring': True,
    'validation_rules': {
        'amount_validation': {
            'min_amount': 50,
            'max_amount': 100000
        }
    }
}
```

## 🆕 Monitoring and Quality Assurance

### Enhanced Logging

The enhanced extractors provide detailed logging:

```bash
# Enable detailed extraction logging
python run_crawler.py --log-level DEBUG

# This shows:
# - CMS detection results
# - JavaScript extraction attempts
# - AJAX endpoint discoveries
# - Validation rule applications
# - Confidence score calculations
# - Quality indicator assessments
```

### Quality Metrics

Monitor extraction quality with built-in metrics:

- **Extraction Efficiency**: Fees per page by CMS type
- **Confidence Distribution**: High/medium/low confidence breakdown
- **Validation Success Rate**: Percentage of fees passing validation
- **Method Effectiveness**: Success rates by extraction method
- **JavaScript Usage**: When and how often JS extraction is used

## 🆕 Troubleshooting Enhanced Features

### JavaScript Extraction Issues

1. **Playwright Installation**:
   ```bash
   # Ensure Playwright is properly installed
   playwright install chromium
   
   # Test Playwright
   python -c "from playwright.sync_api import sync_playwright; print('Playwright OK')"
   ```

2. **JavaScript Timeout Issues**:
   - Increase timeout in settings: `PLAYWRIGHT_DEFAULT_NAVIGATION_TIMEOUT`
   - Check network connectivity
   - Monitor memory usage during extraction

### Validation Issues

1. **Low Confidence Scores**:
   - Check Swedish content patterns
   - Verify fee amount ranges
   - Review extraction method effectiveness

2. **High Validation Failure Rate**:
   - Adjust validation thresholds
   - Review Swedish-specific patterns
   - Check source URL validation rules

### Performance Optimization

1. **JavaScript Extraction**:
   - Use selectively based on CMS detection
   - Cache JavaScript results
   - Monitor browser resource usage

2. **Validation Pipeline**:
   - Adjust validation rule weights
   - Optimize Swedish pattern matching
   - Use confidence thresholds to filter low-quality data

## 🆕 Advanced Usage

### Enhanced Extraction with JavaScript

```bash
# Run with enhanced JavaScript extraction
python run_crawler.py --enable-js --log-level DEBUG

# Test specific extractor
python test_enhanced_extractors.py
```

### Validation Configuration

The validation pipeline can be configured through settings:

```python
# In settings.py
ENHANCED_VALIDATION_SETTINGS = {
    'confidence_threshold': 0.6,
    'strict_swedish_validation': True,
    'enable_quality_scoring': True,
    'validation_rules': {
        'amount_validation': {
            'min_amount': 50,
            'max_amount': 100000
        }
    }
}
```

## 🆕 Monitoring and Quality Assurance

### Enhanced Logging

The enhanced extractors provide detailed logging:

```bash
# Enable detailed extraction logging
python run_crawler.py --log-level DEBUG

# This shows:
# - CMS detection results
# - JavaScript extraction attempts
# - AJAX endpoint discoveries
# - Validation rule applications
# - Confidence score calculations
# - Quality indicator assessments
```

### Quality Metrics

Monitor extraction quality with built-in metrics:

- **Extraction Efficiency**: Fees per page by CMS type
- **Confidence Distribution**: High/medium/low confidence breakdown
- **Validation Success Rate**: Percentage of fees passing validation
- **Method Effectiveness**: Success rates by extraction method
- **JavaScript Usage**: When and how often JS extraction is used

## 🆕 Troubleshooting Enhanced Features

### JavaScript Extraction Issues

1. **Playwright Installation**:
   ```bash
   # Ensure Playwright is properly installed
   playwright install chromium
   
   # Test Playwright
   python -c "from playwright.sync_api import sync_playwright; print('Playwright OK')"
   ```

2. **JavaScript Timeout Issues**:
   - Increase timeout in settings: `PLAYWRIGHT_DEFAULT_NAVIGATION_TIMEOUT`
   - Check network connectivity
   - Monitor memory usage during extraction

### Validation Issues

1. **Low Confidence Scores**:
   - Check Swedish content patterns
   - Verify fee amount ranges
   - Review extraction method effectiveness

2. **High Validation Failure Rate**:
   - Adjust validation thresholds
   - Review Swedish-specific patterns
   - Check source URL validation rules

### Performance Optimization

1. **JavaScript Extraction**:
   - Use selectively based on CMS detection
   - Cache JavaScript results
   - Monitor browser resource usage

2. **Validation Pipeline**:
   - Adjust validation rule weights
   - Optimize Swedish pattern matching
   - Use confidence thresholds to filter low-quality data

## 🆕 Advanced Usage

### Enhanced Extraction with JavaScript

```bash
# Run with enhanced JavaScript extraction
python run_crawler.py --enable-js --log-level DEBUG

# Test specific extractor
python test_enhanced_extractors.py
```

### Validation Configuration

The validation pipeline can be configured through settings:

```python
# In settings.py
ENHANCED_VALIDATION_SETTINGS = {
    'confidence_threshold': 0.6,
    'strict_swedish_validation': True,
    'enable_quality_scoring': True,
    'validation_rules': {
        'amount_validation': {
            'min_amount': 50,
            'max_amount': 100000
        }
    }
}
```

## 🆕 Monitoring and Quality Assurance

### Enhanced Logging

The enhanced extractors provide detailed logging:

```bash
# Enable detailed extraction logging
python run_crawler.py --log-level DEBUG

# This shows:
# - CMS detection results
# - JavaScript extraction attempts
# - AJAX endpoint discoveries
# - Validation rule applications
# - Confidence score calculations
# - Quality indicator assessments
```

### Quality Metrics

Monitor extraction quality with built-in metrics:

- **Extraction Efficiency**: Fees per page by CMS type
- **Confidence Distribution**: High/medium/low confidence breakdown
- **Validation Success Rate**: Percentage of fees passing validation
- **Method Effectiveness**: Success rates by extraction method
- **JavaScript Usage**: When and how often JS extraction is used

## 🆕 Troubleshooting Enhanced Features

### JavaScript Extraction Issues

1. **Playwright Installation**:
   ```bash
   # Ensure Playwright is properly installed
   playwright install chromium
   
   # Test Playwright
   python -c "from playwright.sync_api import sync_playwright; print('Playwright OK')"
   ```

2. **JavaScript Timeout Issues**:
   - Increase timeout in settings: `PLAYWRIGHT_DEFAULT_NAVIGATION_TIMEOUT`
   - Check network connectivity
   - Monitor memory usage during extraction

### Validation Issues

1. **Low Confidence Scores**:
   - Check Swedish content patterns
   - Verify fee amount ranges
   - Review extraction method effectiveness

2. **High Validation Failure Rate**:
   - Adjust validation thresholds
   - Review Swedish-specific patterns
   - Check source URL validation rules

### Performance Optimization

1. **JavaScript Extraction**:
   - Use selectively based on CMS detection
   - Cache JavaScript results
   - Monitor browser resource usage

2. **Validation Pipeline**:
   - Adjust validation rule weights
   - Optimize Swedish pattern matching
   - Use confidence thresholds to filter low-quality data

## 🆕 Advanced Usage

### Enhanced Extraction with JavaScript

```bash
# Run with enhanced JavaScript extraction
python run_crawler.py --enable-js --log-level DEBUG

# Test specific extractor
python test_enhanced_extractors.py
```

### Validation Configuration

The validation pipeline can be configured through settings:

```python
# In settings.py
ENHANCED_VALIDATION_SETTINGS = {
    'confidence_threshold': 0.6,
    'strict_swedish_validation': True,
    'enable_quality_scoring': True,
    'validation_rules': {
        'amount_validation': {
            'min_amount': 50,
            'max_amount': 100000
        }
    }
}
```

## 🆕 Monitoring and Quality Assurance

### Enhanced Logging

The enhanced extractors provide detailed logging:

```bash
# Enable detailed extraction logging
python run_crawler.py --log-level DEBUG

# This shows:
# - CMS detection results
# - JavaScript extraction attempts
# - AJAX endpoint discoveries
# - Validation rule applications
# - Confidence score calculations
# - Quality indicator assessments
```

### Quality Metrics

Monitor extraction quality with built-in metrics:

- **Extraction Efficiency**: Fees per page by CMS type
- **Confidence Distribution**: High/medium/low confidence breakdown
- **Validation Success Rate**: Percentage of fees passing validation
- **Method Effectiveness**: Success rates by extraction method
- **JavaScript Usage**: When and how often JS extraction is used

## 🆕 Troubleshooting Enhanced Features

### JavaScript Extraction Issues

1. **Playwright Installation**:
   ```bash
   # Ensure Playwright is properly installed
   playwright install chromium
   
   # Test Playwright
   python -c "from playwright.sync_api import sync_playwright; print('Playwright OK')"
   ```

2. **JavaScript Timeout Issues**:
   - Increase timeout in settings: `PLAYWRIGHT_DEFAULT_NAVIGATION_TIMEOUT`
   - Check network connectivity
   - Monitor memory usage during extraction

### Validation Issues

1. **Low Confidence Scores**:
   - Check Swedish content patterns
   - Verify fee amount ranges
   - Review extraction method effectiveness

2. **High Validation Failure Rate**:
   - Adjust validation thresholds
   - Review Swedish-specific patterns
   - Check source URL validation rules

### Performance Optimization

1. **JavaScript Extraction**:
   - Use selectively based on CMS detection
   - Cache JavaScript results
   - Monitor browser resource usage

2. **Validation Pipeline**:
   - Adjust validation rule weights
   - Optimize Swedish pattern matching
   - Use confidence thresholds to filter low-quality data

## 🆕 Advanced Usage

### Enhanced Extraction with JavaScript

```bash
# Run with enhanced JavaScript extraction
python run_crawler.py --enable-js --log-level DEBUG

# Test specific extractor
python test_enhanced_extractors.py
```

### Validation Configuration

The validation pipeline can be configured through settings:

```python
# In settings.py
ENHANCED_VALIDATION_SETTINGS = {
    'confidence_threshold': 0.6,
    'strict_swedish_validation': True,
    'enable_quality_scoring': True,
    'validation_rules': {
        'amount_validation': {
            'min_amount': 50,
            'max_amount': 100000
        }
    }
}
```

## 🆕 Monitoring and Quality Assurance

### Enhanced Logging

The enhanced extractors provide detailed logging:

```bash
# Enable detailed extraction logging
python run_crawler.py --log-level DEBUG

# This shows:
# - CMS detection results
# - JavaScript extraction attempts
# - AJAX endpoint discoveries
# - Validation rule applications
# - Confidence score calculations
# - Quality indicator assessments
```

### Quality Metrics

Monitor extraction quality with built-in metrics:

- **Extraction Efficiency**: Fees per page by CMS type
- **Confidence Distribution**: High/medium/low confidence breakdown
- **Validation Success Rate**: Percentage of fees passing validation
- **Method Effectiveness**: Success rates by extraction method
- **JavaScript Usage**: When and how often JS extraction is used

## 🆕 Troubleshooting Enhanced Features

### JavaScript Extraction Issues

1. **Playwright Installation**:
   ```bash
   # Ensure Playwright is properly installed
   playwright install chromium
   
   # Test Playwright
   python -c "from playwright.sync_api import sync_playwright; print('Playwright OK')"
   ```

2. **JavaScript Timeout Issues**:
   - Increase timeout in settings: `PLAYWRIGHT_DEFAULT_NAVIGATION_TIMEOUT`
   - Check network connectivity
   - Monitor memory usage during extraction

### Validation Issues

1. **Low Confidence Scores**:
   - Check Swedish content patterns
   - Verify fee amount ranges
   - Review extraction method effectiveness

2. **High Validation Failure Rate**:
   - Adjust validation thresholds
   - Review Swedish-specific patterns
   - Check source URL validation rules

### Performance Optimization

1. **JavaScript Extraction**:
   - Use selectively based on CMS detection
   - Cache JavaScript results
   - Monitor browser resource usage

2. **Validation Pipeline**:
   - Adjust validation rule weights
   - Optimize Swedish pattern matching
   - Use confidence thresholds to filter low-quality data

## 🆕 Advanced Usage

### Enhanced Extraction with JavaScript

```bash
# Run with enhanced JavaScript extraction
python run_crawler.py --enable-js --log-level DEBUG

# Test specific extractor
python test_enhanced_extractors.py
```

### Validation Configuration

The validation pipeline can be configured through settings:

```python
# In settings.py
ENHANCED_VALIDATION_SETTINGS = {
    'confidence_threshold': 0.6,
    'strict_swedish_validation': True,
    'enable_quality_scoring': True,
    'validation_rules': {
        'amount_validation': {
            'min_amount': 50,
            'max_amount': 100000
        }
    }
}
```

## 🆕 Monitoring and Quality Assurance

### Enhanced Logging

The enhanced extractors provide detailed logging:

```bash
# Enable detailed extraction logging
python run_crawler.py --log-level DEBUG

# This shows:
# - CMS detection results
# - JavaScript extraction attempts
# - AJAX endpoint discoveries
# - Validation rule applications
# - Confidence score calculations
# - Quality indicator assessments
```

### Quality Metrics

Monitor extraction quality with built-in metrics:

- **Extraction Efficiency**: Fees per page by CMS type
- **Confidence Distribution**: High/medium/low confidence breakdown
- **Validation Success Rate**: Percentage of fees passing validation
- **Method Effectiveness**: Success rates by extraction method
- **JavaScript Usage**: When and how often JS extraction is used

## 🆕 Troubleshooting Enhanced Features

### JavaScript Extraction Issues

1. **Playwright Installation**:
   ```bash
   # Ensure Playwright is properly installed
   playwright install chromium
   
   # Test Playwright
   python -c "from playwright.sync_api import sync_playwright; print('Playwright OK')"
   ```

2. **JavaScript Timeout Issues**:
   - Increase timeout in settings: `PLAYWRIGHT_DEFAULT_NAVIGATION_TIMEOUT`
   - Check network connectivity
   - Monitor memory usage during extraction

### Validation Issues

1. **Low Confidence Scores**:
   - Check Swedish content patterns
   - Verify fee amount ranges
   - Review extraction method effectiveness

2. **High Validation Failure Rate**:
   - Adjust validation thresholds
   - Review Swedish-specific patterns
   - Check source URL validation rules

### Performance Optimization

1. **JavaScript Extraction**:
   - Use selectively based on CMS detection
   - Cache JavaScript results
   - Monitor browser resource usage

2. **Validation Pipeline**:
   - Adjust validation rule weights
   - Optimize Swedish pattern matching
   - Use confidence thresholds to filter low-quality data

## 🆕 Advanced Usage

### Enhanced Extraction with JavaScript

```bash
# Run with enhanced JavaScript extraction
python run_crawler.py --enable-js --log-level DEBUG

# Test specific extractor
python test_enhanced_extractors.py
```

### Validation Configuration

The validation pipeline can be configured through settings:

```python
# In settings.py
ENHANCED_VALIDATION_SETTINGS = {
    'confidence_threshold': 0.6,
    'strict_swedish_validation': True,
    'enable_quality_scoring': True,
    'validation_rules': {
        'amount_validation': {
            'min_amount': 50,
            'max_amount': 100000
        }
    }
}
```

## 🆕 Monitoring and Quality Assurance

### Enhanced Logging

The enhanced extractors provide detailed logging:

```bash
# Enable detailed extraction logging
python run_crawler.py --log-level DEBUG

# This shows:
# - CMS detection results
# - JavaScript extraction attempts
# - AJAX endpoint discoveries
# - Validation rule applications
# - Confidence score calculations
# - Quality indicator assessments
```

### Quality Metrics

Monitor extraction quality with built-in metrics:

- **Extraction Efficiency**: Fees per page by CMS type
- **Confidence Distribution**: High/medium/low confidence breakdown
- **Validation Success Rate**: Percentage of fees passing validation
- **Method Effectiveness**: Success rates by extraction method
- **JavaScript Usage**: When and how often JS extraction is used

## 🆕 Troubleshooting Enhanced Features

### JavaScript Extraction Issues

1. **Playwright Installation**:
   ```bash
   # Ensure Playwright is properly installed
   playwright install chromium
   
   # Test Playwright
   python -c "from playwright.sync_api import sync_playwright; print('Playwright OK')"
   ```

2. **JavaScript Timeout Issues**:
   - Increase timeout in settings: `PLAYWRIGHT_DEFAULT_NAVIGATION_TIMEOUT`
   - Check network connectivity
   - Monitor memory usage during extraction

### Validation Issues

1. **Low Confidence Scores**:
   - Check Swedish content patterns
   - Verify fee amount ranges
   - Review extraction method effectiveness

2. **High Validation Failure Rate**:
   - Adjust validation thresholds
   - Review Swedish-specific patterns
   - Check source URL validation rules

### Performance Optimization

1. **JavaScript Extraction**:
   - Use selectively based on CMS detection
   - Cache JavaScript results
   - Monitor browser resource usage

2. **Validation Pipeline**:
   - Adjust validation rule weights
   - Optimize Swedish pattern matching
   - Use confidence thresholds to filter low-quality data

## 🆕 Advanced Usage

### Enhanced Extraction with JavaScript

```bash
# Run with enhanced JavaScript extraction
python run_crawler.py --enable-js --log-level DEBUG

# Test specific extractor
python test_enhanced_extractors.py
```

### Validation Configuration

The validation pipeline can be configured through settings:

```python
# In settings.py
ENHANCED_VALIDATION_SETTINGS = {
    'confidence_threshold': 0.6,
    'strict_swedish_validation': True,
    'enable_quality_scoring': True,
    'validation_rules': {
        'amount_validation': {
            'min_amount': 50,
            'max_amount': 100000
        }
    }
}
```

## 🆕 Monitoring and Quality Assurance

### Enhanced Logging

The enhanced extractors provide detailed logging:

```bash
# Enable detailed extraction logging
python run_crawler.py --log-level DEBUG

# This shows:
# - CMS detection results
# - JavaScript extraction attempts
# - AJAX endpoint discoveries
# - Validation rule applications
# - Confidence score calculations
# - Quality indicator assessments
```

### Quality Metrics

Monitor extraction quality with built-in metrics:

- **Extraction Efficiency**: Fees per page by CMS type
- **Confidence Distribution**: High/medium/low confidence breakdown
- **Validation Success Rate**: Percentage of fees passing validation
- **Method Effectiveness**: Success rates by extraction method
- **JavaScript Usage**: When and how often JS extraction is used

## 🆕 Troubleshooting Enhanced Features

### JavaScript Extraction Issues

1. **Playwright Installation**:
   ```bash
   # Ensure Playwright is properly installed
   playwright install chromium
   
   # Test Playwright
   python -c "from playwright.sync_api import sync_playwright; print('Playwright OK')"
   ```

2. **JavaScript Timeout Issues**:
   - Increase timeout in settings: `PLAYWRIGHT_DEFAULT_NAVIGATION_TIMEOUT`
   - Check network connectivity
   - Monitor memory usage during extraction

### Validation Issues

1. **Low Confidence Scores**:
   - Check Swedish content patterns
   - Verify fee amount ranges
   - Review extraction method effectiveness

2. **High Validation Failure Rate**:
   - Adjust validation thresholds
   - Review Swedish-specific patterns
   - Check source URL validation rules

### Performance Optimization

1. **JavaScript Extraction**:
   - Use selectively based on CMS detection
   - Cache JavaScript results
   - Monitor browser resource usage

2. **Validation Pipeline**:
   - Adjust validation rule weights
   - Optimize Swedish pattern matching
   - Use confidence thresholds to filter low-quality data

## 🆕 Advanced Usage

### Enhanced Extraction with JavaScript

```bash
# Run with enhanced JavaScript extraction
python run_crawler.py --enable-js --log-level DEBUG

# Test specific extractor
python test_enhanced_extractors.py
```

### Validation Configuration

The validation pipeline can be configured through settings:

```python
# In settings.py
ENHANCED_VALIDATION_SETTINGS = {
    'confidence_threshold': 0.6,
    'strict_swedish_validation': True,
    'enable_quality_scoring': True,
    'validation_rules': {
        'amount_validation': {
            'min_amount': 50,
            'max_amount': 100000
        }
    }
}
```

## 🆕 Monitoring and Quality Assurance

### Enhanced Logging

The enhanced extractors provide detailed logging:

```bash
# Enable detailed extraction logging
python run_crawler.py --log-level DEBUG

# This shows:
# - CMS detection results
# - JavaScript extraction attempts
# - AJAX endpoint discoveries
# - Validation rule applications
# - Confidence score calculations
# - Quality indicator assessments
```

### Quality Metrics

Monitor extraction quality with built-in metrics:

- **Extraction Efficiency**: Fees per page by CMS type
- **Confidence Distribution**: High/medium/low confidence breakdown
- **Validation Success Rate**: Percentage of fees passing validation
- **Method Effectiveness**: Success rates by extraction method
- **JavaScript Usage**: When and how often JS extraction is used

## 🆕 Troubleshooting Enhanced Features

### JavaScript Extraction Issues

1. **Playwright Installation**:
   ```bash
   # Ensure Playwright is properly installed
   playwright install chromium
   
   # Test Playwright
   python -c "from playwright.sync_api import sync_playwright; print('Playwright OK')"
   ```

2. **JavaScript Timeout Issues**:
   - Increase timeout in settings: `PLAYWRIGHT_DEFAULT_NAVIGATION_TIMEOUT`
   - Check network connectivity
   - Monitor memory usage during extraction

### Validation Issues

1. **Low Confidence Scores**:
   - Check Swedish content patterns
   - Verify fee amount ranges
   - Review extraction method effectiveness

2. **High Validation Failure Rate**:
   - Adjust validation thresholds
   - Review Swedish-specific patterns
   - Check source URL validation rules

### Performance Optimization

1. **JavaScript Extraction**:
   - Use selectively based on CMS detection
   - Cache JavaScript results
   - Monitor browser resource usage

2. **Validation Pipeline**:
   - Adjust validation rule weights
   - Optimize Swedish pattern matching
   - Use confidence thresholds to filter low-quality data

## 🆕 Advanced Usage

### Enhanced Extraction with JavaScript

```bash
# Run with enhanced JavaScript extraction
python run_crawler.py --enable-js --log-level DEBUG

# Test specific extractor
python test_enhanced_extractors.py
```

### Validation Configuration

The validation pipeline can be configured through settings:

```python
# In settings.py
ENHANCED_VALIDATION_SETTINGS = {
    'confidence_threshold': 0.6,
    'strict_swedish_validation': True,
    'enable_quality_scoring': True,
    'validation_rules': {
        'amount_validation': {
            'min_amount': 50,
            'max_amount': 100000
        }
    }
}
```

## 🆕 Monitoring and Quality Assurance

### Enhanced Logging

The enhanced extractors provide detailed logging:

```bash
# Enable detailed extraction logging
python run_crawler.py --log-level DEBUG

# This shows:
# - CMS detection results
# - JavaScript extraction attempts
# - AJAX endpoint discoveries
# - Validation rule applications
# - Confidence score calculations
# - Quality indicator assessments
```

### Quality Metrics

Monitor extraction quality with built-in metrics:

- **Extraction Efficiency**: Fees per page by CMS type
- **Confidence Distribution**: High/medium/low confidence breakdown
- **Validation Success Rate**: Percentage of fees passing validation
- **Method Effectiveness**: Success rates by extraction method
- **JavaScript Usage**: When and how often JS extraction is used

## 🆕 Troubleshooting Enhanced Features

### JavaScript Extraction Issues

1. **Playwright Installation**:
   ```bash
   # Ensure Playwright is properly installed
   playwright install chromium
   
   # Test Playwright
   python -c "from playwright.sync_api import sync_playwright; print('Playwright OK')"
   ```

2. **JavaScript Timeout Issues**:
   - Increase timeout in settings: `PLAYWRIGHT_DEFAULT_NAVIGATION_TIMEOUT`
   - Check network connectivity
   - Monitor memory usage during extraction

### Validation Issues

1. **Low Confidence Scores**:
   - Check Swedish content patterns
   - Verify fee amount ranges
   - Review extraction method effectiveness

2. **High Validation Failure Rate**:
   - Adjust validation thresholds
   - Review Swedish-specific patterns
   - Check source URL validation rules

### Performance Optimization

1. **JavaScript Extraction**:
   - Use selectively based on CMS detection
   - Cache JavaScript results
   - Monitor browser resource usage

2. **Validation Pipeline**:
   - Adjust validation rule weights
   - Optimize Swedish pattern matching
   - Use confidence thresholds to filter low-quality data

## 🆕 Advanced Usage

### Enhanced Extraction with JavaScript

```bash
# Run with enhanced JavaScript extraction
python run_crawler.py --enable-js --log-level DEBUG

# Test specific extractor
python test_enhanced_extractors.py
```

### Validation Configuration

The validation pipeline can be configured through settings:

```python
# In settings.py
ENHANCED_VALIDATION_SETTINGS = {
    'confidence_threshold': 0.6,
    'strict_swedish_validation': True,
    'enable_quality_scoring': True,
    'validation_rules': {
        'amount_validation': {
            'min_amount': 50,
            'max_amount': 100000
        }
    }
}
```

## 🆕 Monitoring and Quality Assurance

### Enhanced Logging

The enhanced extractors provide detailed logging:

```bash
# Enable detailed extraction logging
python run_crawler.py --log-level DEBUG

# This shows:
# - CMS detection results
# - JavaScript extraction attempts
# - AJAX endpoint discoveries
# - Validation rule applications
# - Confidence score calculations
# - Quality indicator assessments
```

### Quality Metrics

Monitor extraction quality with built-in metrics:

- **Extraction Efficiency**: Fees per page by CMS type
- **Confidence Distribution**: High/medium/low confidence breakdown
- **Validation Success Rate**: Percentage of fees passing validation
- **Method Effectiveness**: Success rates by extraction method
- **JavaScript Usage**: When and how often JS extraction is used

## 🆕 Troubleshooting Enhanced Features

### JavaScript Extraction Issues

1. **Playwright Installation**:
   ```bash
   # Ensure Playwright is properly installed
   playwright install chromium
   
   # Test Playwright
   python -c "from playwright.sync_api import sync_playwright; print('Playwright OK')"
   ```

2. **JavaScript Timeout Issues**:
   - Increase timeout in settings: `PLAYWRIGHT_DEFAULT_NAVIGATION_TIMEOUT`
   - Check network connectivity
   - Monitor memory usage during extraction

### Validation Issues

1. **Low Confidence Scores**:
   - Check Swedish content patterns
   - Verify fee amount ranges
   - Review extraction method effectiveness

2. **High Validation Failure Rate**:
   - Adjust validation thresholds
   - Review Swedish-specific patterns
   - Check source URL validation rules

### Performance Optimization

1. **JavaScript Extraction**:
   - Use selectively based on CMS detection
   - Cache JavaScript results
   - Monitor browser resource usage

2. **Validation Pipeline**:
   - Adjust validation rule weights
   - Optimize Swedish pattern matching
   - Use confidence thresholds to filter low-quality data

## 🆕 Advanced Usage

### Enhanced Extraction with JavaScript

```bash
# Run with enhanced JavaScript extraction
python run_crawler.py --enable-js --log-level DEBUG

# Test specific extractor
python test_enhanced_extractors.py
```

### Validation Configuration

The validation pipeline can be configured through settings:

```python
# In settings.py
ENHANCED_VALIDATION_SETTINGS = {
    'confidence_threshold': 0.6,
    'strict_swedish_validation': True,
    'enable_quality_scoring': True,
    'validation_rules': {
        'amount_validation': {
            'min_amount': 50,
            'max_amount': 100000
        }
    }
}
```

## 🆕 Monitoring and Quality Assurance

### Enhanced Logging

The enhanced extractors provide detailed logging:

```bash
# Enable detailed extraction logging
python run_crawler.py --log-level DEBUG

# This shows:
# - CMS detection results
# - JavaScript extraction attempts
# - AJAX endpoint discoveries
# - Validation rule applications
# - Confidence score calculations
# - Quality indicator assessments
```

### Quality Metrics

Monitor extraction quality with built-in metrics:

- **Extraction Efficiency**: Fees per page by CMS type
- **Confidence Distribution**: High/medium/low confidence breakdown
- **Validation Success Rate**: Percentage of fees passing validation
- **Method Effectiveness**: Success rates by extraction method
- **JavaScript Usage**: When and how often JS extraction is used

## 🆕 Troubleshooting Enhanced Features

### JavaScript Extraction Issues

1. **Playwright Installation**:
   ```bash
   # Ensure Playwright is properly installed
   playwright install chromium
   
   # Test Playwright
   python -c "from playwright.sync_api import sync_playwright; print('Playwright OK')"
   ```

2. **JavaScript Timeout Issues**:
   - Increase timeout in settings: `PLAYWRIGHT_DEFAULT_NAVIGATION_TIMEOUT`
   - Check network connectivity
   - Monitor memory usage during extraction

### Validation Issues

1. **Low Confidence Scores**:
   - Check Swedish content patterns
   - Verify fee amount ranges
   - Review extraction method effectiveness

2. **High Validation Failure Rate**:
   - Adjust validation thresholds
   - Review Swedish-specific patterns
   - Check source URL validation rules

### Performance Optimization

1. **JavaScript Extraction**:
   - Use selectively based on CMS detection
   - Cache JavaScript results
   - Monitor browser resource usage

2. **Validation Pipeline**:
   - Adjust validation rule weights
   - Optimize Swedish pattern matching
   - Use confidence thresholds to filter low-quality data

## 🆕 Advanced Usage

### Enhanced Extraction with JavaScript

```bash
# Run with enhanced JavaScript extraction
python run_crawler.py --enable-js --log-level DEBUG

# Test specific extractor
python test_enhanced_extractors.py
```

### Validation Configuration

The validation pipeline can be configured through settings:

```python
# In settings.py
ENHANCED_VALIDATION_SETTINGS = {
    'confidence_threshold': 0.6,
    'strict_swedish_validation': True,
    'enable_quality_scoring': True,
    'validation_rules': {
        'amount_validation': {
            'min_amount': 50,
            'max_amount': 100000
        }
    }
}
```

## 🆕 Monitoring and Quality Assurance

### Enhanced Logging

The enhanced extractors provide detailed logging:

```bash
# Enable detailed extraction logging
python run_crawler.py --log-level DEBUG

# This shows:
# - CMS detection results
# - JavaScript extraction attempts
# - AJAX endpoint discoveries
# - Validation rule applications
# - Confidence score calculations
# - Quality indicator assessments
```

### Quality Metrics

Monitor extraction quality with built-in metrics:

- **Extraction Efficiency**: Fees per page by CMS type
- **Confidence Distribution**: High/medium/low confidence breakdown
- **Validation Success Rate**: Percentage of fees passing validation
- **Method Effectiveness**: Success rates by extraction method
- **JavaScript Usage**: When and how often JS extraction is used

## 🆕 Troubleshooting Enhanced Features

### JavaScript Extraction Issues

1. **Playwright Installation**:
   ```bash
   # Ensure Playwright is properly installed
   playwright install chromium
   
   # Test Playwright
   python -c "from playwright.sync_api import sync_playwright; print('Playwright OK')"
   ```

2. **JavaScript Timeout Issues**:
   - Increase timeout in settings: `PLAYWRIGHT_DEFAULT_NAVIGATION_TIMEOUT`
   - Check network connectivity
   - Monitor memory usage during extraction

### Validation Issues

1. **Low Confidence Scores**:
   - Check Swedish content patterns
   - Verify fee amount ranges
   - Review extraction method effectiveness

2. **High Validation Failure Rate**:
   - Adjust validation thresholds
   - Review Swedish-specific patterns
   - Check source URL validation rules

### Performance Optimization

1. **JavaScript Extraction**:
   - Use selectively based on CMS detection
   - Cache JavaScript results
   - Monitor browser resource usage

2. **Validation Pipeline**:
   - Adjust validation rule weights
   - Optimize Swedish pattern matching
   - Use confidence thresholds to filter low-quality data

## 🆕 Advanced Usage

### Enhanced Extraction with JavaScript

```bash
# Run with enhanced JavaScript extraction
python run_crawler.py --enable-js --log-level DEBUG

# Test specific extractor
python test_enhanced_extractors.py
```

### Validation Configuration

The validation pipeline can be configured through settings:

```python
# In settings.py
ENHANCED_VALIDATION_SETTINGS = {
    'confidence_threshold': 0.6,
    'strict_swedish_validation': True,
    'enable_quality_scoring': True,
    'validation_rules': {
        'amount_validation': {
            'min_amount': 50,
            'max_amount': 100000
        }
    }
}
```

## 🆕 Monitoring and Quality Assurance

### Enhanced Logging

The enhanced extractors provide detailed logging:

```bash
# Enable detailed extraction logging
python run_crawler.py --log-level DEBUG

# This shows:
# - CMS detection results
# - JavaScript extraction attempts
# - AJAX endpoint discoveries
# - Validation rule applications
# - Confidence score calculations
# - Quality indicator assessments
```

### Quality Metrics

Monitor extraction quality with built-in metrics:

- **Extraction Efficiency**: Fees per page by CMS type
- **Confidence Distribution**: High/medium/low confidence breakdown
- **Validation Success Rate**: Percentage of fees passing validation
- **Method Effectiveness**: Success rates by extraction method
- **JavaScript Usage**: When and how often JS extraction is used

## 🆕 Troubleshooting Enhanced Features

### JavaScript Extraction Issues

1. **Playwright Installation**:
   ```bash
   # Ensure Playwright is properly installed
   playwright install chromium
   
   # Test Playwright
   python -c "from playwright.sync_api import sync_playwright; print('Playwright OK')"
   ```

2. **JavaScript Timeout Issues**:
   - Increase timeout in settings: `PLAYWRIGHT_DEFAULT_NAVIGATION_TIMEOUT`
   - Check network connectivity
   - Monitor memory usage during extraction

### Validation Issues

1. **Low Confidence Scores**:
   - Check Swedish content patterns
   - Verify fee amount ranges
   - Review extraction method effectiveness

2. **High Validation Failure Rate**:
   - Adjust validation thresholds
   - Review Swedish-specific patterns
   - Check source URL validation rules

### Performance Optimization

1. **JavaScript Extraction**:
   - Use selectively based on CMS detection
   - Cache JavaScript results
   - Monitor browser resource usage

2. **Validation Pipeline**:
   - Adjust validation rule weights
   - Optimize Swedish pattern matching
   - Use confidence thresholds to filter low-quality data

## 🆕 Advanced Usage

### Enhanced Extraction with JavaScript

```bash
# Run with enhanced JavaScript extraction
python run_crawler.py --enable-js --log-level DEBUG

# Test specific extractor
python test_enhanced_extractors.py
```

### Validation Configuration

The validation pipeline can be configured through settings:

```python
# In settings.py
ENHANCED_VALIDATION_SETTINGS = {
    'confidence_threshold': 0.6,
    'strict_swedish_validation': True,
    'enable_quality_scoring': True,
    'validation_rules': {
        'amount_validation': {
            'min_amount': 50,
            'max_amount': 100000
        }
    }
}
```

## 🆕 Monitoring and Quality Assurance

### Enhanced Logging

The enhanced extractors provide detailed logging:

```bash
# Enable detailed extraction logging
python run_crawler.py --log-level DEBUG

# This shows:
# - CMS detection results
# - JavaScript extraction attempts
# - AJAX endpoint discoveries
# - Validation rule applications
# - Confidence score calculations
# - Quality indicator assessments
```

### Quality Metrics

Monitor extraction quality with built-in metrics:

- **Extraction Efficiency**: Fees per page by CMS type
- **Confidence Distribution**: High/medium/low confidence breakdown
- **Validation Success Rate**: Percentage of fees passing validation
- **Method Effectiveness**: Success rates by extraction method
- **JavaScript Usage**: When and how often JS extraction is used

## 🆕 Troubleshooting Enhanced Features

### JavaScript Extraction Issues

1. **Playwright Installation**:
   ```bash
   # Ensure Playwright is properly installed
   playwright install chromium
   
   # Test Playwright
   python -c "from playwright.sync_api import sync_playwright; print('Playwright OK')"
   ```

2. **JavaScript Timeout Issues**:
   - Increase timeout in settings: `PLAYWRIGHT_DEFAULT_NAVIGATION_TIMEOUT`
   - Check network connectivity
   - Monitor memory usage during extraction

### Validation Issues

1. **Low Confidence Scores**:
   - Check Swedish content patterns
   - Verify fee amount ranges
   - Review extraction method effectiveness

2. **High Validation Failure Rate**:
   - Adjust validation thresholds
   - Review Swedish-specific patterns
   - Check source URL validation rules

### Performance Optimization

1. **JavaScript Extraction**:
   - Use selectively based on CMS detection
   - Cache JavaScript results
   - Monitor browser resource usage

2. **Validation Pipeline**:
   - Adjust validation rule weights
   - Optimize Swedish pattern matching
   - Use confidence thresholds to filter low-quality data

## 🆕 Advanced Usage

### Enhanced Extraction with JavaScript

```bash
# Run with enhanced JavaScript extraction
python run_crawler.py --enable-js --log-level DEBUG

# Test specific extractor
python test_enhanced_extractors.py
```

### Validation Configuration

The validation pipeline can be configured through settings:

```python
# In settings.py
ENHANCED_VALIDATION_SETTINGS = {
    'confidence_threshold': 0.6,
    'strict_swedish_validation': True,
    'enable_quality_scoring': True,
    'validation_rules': {
        'amount_validation': {
            'min_amount': 50,
            'max_amount': 100000
        }
    }
}
```

## 🆕 Monitoring and Quality Assurance

### Enhanced Logging

The enhanced extractors provide detailed logging:

```bash
# Enable detailed extraction logging
python run_crawler.py --log-level DEBUG

# This shows:
# - CMS detection results
# - JavaScript extraction attempts
# - AJAX endpoint discoveries
# - Validation rule applications
# - Confidence score calculations
# - Quality indicator assessments
```

### Quality Metrics

Monitor extraction quality with built-in metrics:

- **Extraction Efficiency**: Fees per page by CMS type
- **Confidence Distribution**: High/medium/low confidence breakdown
- **Validation Success Rate**: Percentage of fees passing validation
- **Method Effectiveness**: Success rates by extraction method
- **JavaScript Usage**: When and how often JS extraction is used

## 🆕 Troubleshooting Enhanced Features

### JavaScript Extraction Issues

1. **Playwright Installation**:
   ```bash
   # Ensure Playwright is properly installed
   playwright install chromium
   
   # Test Playwright
   python -c "from playwright.sync_api import sync_playwright; print('Playwright OK')"
   ```

2. **JavaScript Timeout Issues**:
   - Increase timeout in settings: `PLAYWRIGHT_DEFAULT_NAVIGATION_TIMEOUT`
   - Check network connectivity
   - Monitor memory usage during extraction

### Validation Issues

1. **Low Confidence Scores**:
   - Check Swedish content patterns
   - Verify fee amount ranges
   - Review extraction method effectiveness

2. **High Validation Failure Rate**:
   - Adjust validation thresholds
   - Review Swedish-specific patterns
   - Check source URL validation rules

### Performance Optimization

1. **JavaScript Extraction**:
   - Use selectively based on CMS detection
   - Cache JavaScript results
   - Monitor browser resource usage

2. **Validation Pipeline**:
   - Adjust validation rule weights
   - Optimize Swedish pattern matching
   - Use confidence thresholds to filter low-quality data

## 🆕 Advanced Usage

### Enhanced Extraction with JavaScript

```bash
# Run with enhanced JavaScript extraction
python run_crawler.py --enable-js --log-level DEBUG

# Test specific extractor
python test_enhanced_extractors.py
```

### Validation Configuration

The validation pipeline can be configured through settings:

```python
# In settings.py
ENHANCED_VALIDATION_SETTINGS = {
    'confidence_threshold': 0.6,
    'strict_swedish_validation': True,
    'enable_quality_scoring': True,
    'validation_rules': {
        'amount_validation': {
            'min_amount': 50,
            'max_amount': 100000
        }
    }
}
```

## 🆕 Monitoring and Quality Assurance

### Enhanced Logging

The enhanced extractors provide detailed logging:

```bash
# Enable detailed extraction logging
python run_crawler.py --log-level DEBUG

# This shows:
# - CMS detection results
# - JavaScript extraction attempts
# - AJAX endpoint discoveries
# - Validation rule applications
# - Confidence score calculations
# - Quality indicator assessments
```

### Quality Metrics

Monitor extraction quality with built-in metrics:

- **Extraction Efficiency**: Fees per page by CMS type
- **Confidence Distribution**: High/medium/low confidence breakdown
- **Validation Success Rate**: Percentage of fees passing validation
- **Method Effectiveness**: Success rates by extraction method
- **JavaScript Usage**: When and how often JS extraction is used

## 🆕 Troubleshooting Enhanced Features

### JavaScript Extraction Issues

1. **Playwright Installation**:
   ```bash
   # Ensure Playwright is properly installed
   playwright install chromium
   
   # Test Playwright
   python -c "from playwright.sync_api import sync_playwright; print('Playwright OK')"
   ```

2. **JavaScript Timeout Issues**:
   - Increase timeout in settings: `PLAYWRIGHT_DEFAULT_NAVIGATION_TIMEOUT`
   - Check network connectivity
   - Monitor memory usage during extraction

### Validation Issues

1. **Low Confidence Scores**:
   - Check Swedish content patterns
   - Verify fee amount ranges
   - Review extraction method effectiveness

2. **High Validation Failure Rate**:
   - Adjust validation thresholds
   - Review Swedish-specific patterns
   - Check source URL validation rules

### Performance Optimization

1. **JavaScript Extraction**:
   - Use selectively based on CMS detection
   - Cache JavaScript results
   - Monitor browser resource usage

2. **Validation Pipeline**:
   - Adjust validation rule weights
   - Optimize Swedish pattern matching
   - Use confidence thresholds to filter low-quality data

## 🆕 Advanced Usage

### Enhanced Extraction with JavaScript

```bash
# Run with enhanced JavaScript extraction
python run_crawler.py --enable-js --log-level DEBUG

# Test specific extractor
python test_enhanced_extractors.py
```

### Validation Configuration

The validation pipeline can be configured through settings:

```python
# In settings.py
ENHANCED_VALIDATION_SETTINGS = {
    'confidence_threshold': 0.6,
    'strict_swedish_validation': True,
    'enable_quality_scoring': True,
    'validation_rules': {
        'amount_validation': {
            'min_amount': 50,
            'max_amount': 100000
        }
    }
}
```

## 🆕 Monitoring and Quality Assurance

### Enhanced Logging

The enhanced extractors provide detailed logging:

```bash
# Enable detailed extraction logging
python run_crawler.py --log-level DEBUG

# This shows:
# - CMS detection results
# - JavaScript extraction attempts
# - AJAX endpoint discoveries
# - Validation rule applications
# - Confidence score calculations
# - Quality indicator assessments
```

### Quality Metrics

Monitor extraction quality with built-in metrics:

- **Extraction Efficiency**: Fees per page by CMS type
- **Confidence Distribution**: High/medium/low confidence breakdown
- **Validation Success Rate**: Percentage of fees passing validation
- **Method Effectiveness**: Success rates by extraction method
- **JavaScript Usage**: When and how often JS extraction is used

## 🆕 Troubleshooting Enhanced Features

### JavaScript Extraction Issues

1. **Playwright Installation**:
   ```bash
   # Ensure Playwright is properly installed
   playwright install chromium
   
   # Test Playwright
   python -c "from playwright.sync_api import sync_playwright; print('Playwright OK')"
   ```

2. **JavaScript Timeout Issues**:
   - Increase timeout in settings: `PLAYWRIGHT_DEFAULT_NAVIGATION_TIMEOUT`
   - Check network connectivity
   - Monitor memory usage during extraction

### Validation Issues

1. **Low Confidence Scores**:
   - Check Swedish content patterns
   - Verify fee amount ranges
   - Review extraction method effectiveness

2. **High Validation Failure Rate**:
   - Adjust validation thresholds
   - Review Swedish-specific patterns
   - Check source URL validation rules

### Performance Optimization

1. **JavaScript Extraction**:
   - Use selectively based on CMS detection
   - Cache JavaScript results
   - Monitor browser resource usage

2. **Validation Pipeline**:
   - Adjust validation rule weights
   - Optimize Swedish pattern matching
   - Use confidence thresholds to filter low-quality data

## 🆕 Advanced Usage

### Enhanced Extraction with JavaScript

```bash
# Run with enhanced JavaScript extraction
python run_crawler.py --enable-js --log-level DEBUG

# Test specific extractor
python test_enhanced_extractors.py
```

### Validation Configuration

The validation pipeline can be configured through settings:

```python
# In settings.py
ENHANCED_VALIDATION_SETTINGS = {
    'confidence_threshold': 0.6,
    'strict_swedish_validation': True,
    'enable_quality_scoring': True,
    'validation_rules': {
        'amount_validation': {
            'min_amount': 50,
            'max_amount': 100000
        }
    }
}
```

## 🆕 Monitoring and Quality Assurance

### Enhanced Logging

The enhanced extractors provide detailed logging:

```bash
# Enable detailed extraction logging
python run_crawler.py --log-level DEBUG

# This shows:
# - CMS detection results
# - JavaScript extraction attempts
# - AJAX endpoint discoveries
# - Validation rule applications
# - Confidence score calculations
# - Quality indicator assessments
```

### Quality Metrics

Monitor extraction quality with built-in metrics:

- **Extraction Efficiency**: Fees per page by CMS type
- **Confidence Distribution**: High/medium/low confidence breakdown
- **Validation Success Rate**: Percentage of fees passing validation
- **Method Effectiveness**: Success rates by extraction method
- **JavaScript Usage**: When and how often JS extraction is used

## 🆕 Troubleshooting Enhanced Features

### JavaScript Extraction Issues

1. **Playwright Installation**:
   ```bash
   # Ensure Playwright is properly installed
   playwright install chromium
   
   # Test Playwright
   python -c "from playwright.sync_api import sync_playwright; print('Playwright OK')"
   ```

2. **JavaScript Timeout Issues**:
   - Increase timeout in settings: `PLAYWRIGHT_DEFAULT_NAVIGATION_TIMEOUT`
   - Check network connectivity
   - Monitor memory usage during extraction

### Validation Issues

1. **Low Confidence Scores**:
   - Check Swedish content patterns
   - Verify fee amount ranges
   - Review extraction method effectiveness

2. **High Validation Failure Rate**:
   - Adjust validation thresholds
   - Review Swedish-specific patterns
   - Check source URL validation rules

### Performance Optimization

1. **JavaScript Extraction**:
   - Use selectively based on CMS detection
   - Cache JavaScript results
   - Monitor browser resource usage

2. **Validation Pipeline**:
   - Adjust validation rule weights
   - Optimize Swedish pattern matching
   - Use confidence thresholds to filter low-quality data

## 🆕 Advanced Usage

### Enhanced Extraction with JavaScript

```bash
# Run with enhanced JavaScript extraction
python run_crawler.py --enable-js --log-level DEBUG

# Test specific extractor
python test_enhanced_extractors.py
```

### Validation Configuration

The validation pipeline can be configured through settings:

```python
# In settings.py
ENHANCED_VALIDATION_SETTINGS = {
    'confidence_threshold': 0.6,
    'strict_swedish_validation': True,
    'enable_quality_scoring': True,
    'validation_rules': {
        'amount_validation': {
            'min_amount': 50,
            'max_amount': 100000
        }
    }
}
```

## 🆕 Monitoring and Quality Assurance

### Enhanced Logging

The enhanced extractors provide detailed logging:

```bash
# Enable detailed extraction logging
python run_crawler.py --log-level DEBUG

# This shows:
# - CMS detection results
# - JavaScript extraction attempts
# - AJAX endpoint discoveries
# - Validation rule applications
# - Confidence score calculations
# - Quality indicator assessments
```

### Quality Metrics

Monitor extraction quality with built-in metrics:

- **Extraction Efficiency**: Fees per page by CMS type
- **Confidence Distribution**: High/medium/low confidence breakdown
- **Validation Success Rate**: Percentage of fees passing validation
- **Method Effectiveness**: Success rates by extraction method
- **JavaScript Usage**: When and how often JS extraction is used

## 🆕 Troubleshooting Enhanced Features

### JavaScript Extraction Issues

1. **Playwright Installation**:
   ```bash
   # Ensure Playwright is properly installed
   playwright install chromium
   
   # Test Playwright
   python -c "from playwright.sync_api import sync_playwright; print('Playwright OK')"
   ```

2. **JavaScript Timeout Issues**:
   - Increase timeout in settings: `PLAYWRIGHT_DEFAULT_NAVIGATION_TIMEOUT`
   - Check network connectivity
   - Monitor memory usage during extraction

### Validation Issues

1. **Low Confidence Scores**:
   - Check Swedish content patterns
   - Verify fee amount ranges
   - Review extraction method effectiveness

2. **High Validation Failure Rate**:
   - Adjust validation thresholds
   - Review Swedish-specific patterns
   - Check source URL validation rules

### Performance Optimization

1. **JavaScript Extraction**:
   - Use selectively based on CMS detection
   - Cache JavaScript results
   - Monitor browser resource usage

2. **Validation Pipeline**:
   - Adjust validation rule weights
   - Optimize Swedish pattern matching
   - Use confidence thresholds to filter low-quality data

## 🆕 Advanced Usage

### Enhanced Extraction with JavaScript

```bash
# Run with enhanced JavaScript extraction
python run_crawler.py --enable-js --log-level DEBUG

# Test specific extractor
python test_enhanced_extractors.py
```

### Validation Configuration

The validation pipeline can be configured through settings:

```python
# In settings.py
ENHANCED_VALIDATION_SETTINGS = {
    'confidence_threshold': 0.6,
    'strict_swedish_validation': True,
    'enable_quality_scoring': True,
    'validation_rules': {
        'amount_validation': {
            'min_amount': 50,
            'max_amount': 100000
        }
    }
}
```

## 🆕 Monitoring and Quality Assurance

### Enhanced Logging

The enhanced extractors provide detailed logging:

```bash
# Enable detailed extraction logging
python run_crawler.py --log-level DEBUG

# This shows:
# - CMS detection results
# - JavaScript extraction attempts
# - AJAX endpoint discoveries
# - Validation rule applications
# - Confidence score calculations
# - Quality indicator assessments
```

### Quality Metrics

Monitor extraction quality with built-in metrics:

- **Extraction Efficiency**: Fees per page by CMS type
- **Confidence Distribution**: High/medium/low confidence breakdown
- **Validation Success Rate**: Percentage of fees passing validation
- **Method Effectiveness**: Success rates by extraction method
- **JavaScript Usage**: When and how often JS extraction is used

## 🆕 Troubleshooting Enhanced Features

### JavaScript Extraction Issues

1. **Playwright Installation**:
   ```bash
   # Ensure Playwright is properly installed
   playwright install chromium
   
   # Test Playwright
   python -c "from playwright.sync_api import sync_playwright; print('Playwright OK')"
   ```

2. **JavaScript Timeout Issues**:
   - Increase timeout in settings: `PLAYWRIGHT_DEFAULT_NAVIGATION_TIMEOUT`
   - Check network connectivity
   - Monitor memory usage during extraction

### Validation Issues

1. **Low Confidence Scores**:
   - Check Swedish content patterns
   - Verify fee amount ranges
   - Review extraction method effectiveness

2. **High Validation Failure Rate**:
   - Adjust validation thresholds
   - Review Swedish-specific patterns
   - Check source URL validation rules

### Performance Optimization

1. **JavaScript Extraction**:
   - Use selectively based on CMS detection
   - Cache JavaScript results
   - Monitor browser resource usage

2. **Validation Pipeline**:
   - Adjust validation rule weights
   - Optimize Swedish pattern matching
   - Use confidence thresholds to filter low-quality data

## 🆕 Advanced Usage

### Enhanced Extraction with JavaScript

```bash
# Run with enhanced JavaScript extraction
python run_crawler.py --enable-js --log-level DEBUG

# Test specific extractor
python test_enhanced_extractors.py
```

### Validation Configuration

The validation pipeline can be configured through settings:

```python
# In settings.py
ENHANCED_VALIDATION_SETTINGS = {
    'confidence_threshold': 0.6,
    'strict_swedish_validation': True,
    'enable_quality_scoring': True,
    'validation_rules': {
        'amount_validation': {
            'min_amount': 50,
            'max_amount': 100000
        }
    }
}
```

## 🆕 Monitoring and Quality Assurance

### Enhanced Logging

The enhanced extractors provide detailed logging:

```bash
# Enable detailed extraction logging
python run_crawler.py --log-level DEBUG

# This shows:
# - CMS detection results
# - JavaScript extraction attempts
# - AJAX endpoint discoveries
# - Validation rule applications
# - Confidence score calculations
# - Quality indicator assessments
```

### Quality Metrics

Monitor extraction quality with built-in metrics:

- **Extraction Efficiency**: Fees per page by CMS type
- **Confidence Distribution**: High/medium/low confidence breakdown
- **Validation Success Rate**: Percentage of fees passing validation
- **Method Effectiveness**: Success rates by extraction method
- **JavaScript Usage**: When and how often JS extraction is used

## 🆕 Troubleshooting Enhanced Features

### JavaScript Extraction Issues

1. **Playwright Installation**:
   ```bash
   # Ensure Playwright is properly installed
   playwright install chromium
   
   # Test Playwright
   python -c "from playwright.sync_api import sync_playwright; print('Playwright OK')"
   ```

2. **JavaScript Timeout Issues**:
   - Increase timeout in settings: `PLAYWRIGHT_DEFAULT_NAVIGATION_TIMEOUT`
   - Check network connectivity
   - Monitor memory usage during extraction

### Validation Issues

1. **Low Confidence Scores**:
   - Check Swedish content patterns
   - Verify fee amount ranges
   - Review extraction method effectiveness

2. **High Validation Failure Rate**:
   - Adjust validation thresholds
   - Review Swedish-specific patterns
   - Check source URL validation rules

### Performance Optimization

1. **JavaScript Extraction**:
   - Use selectively based on CMS detection
   - Cache JavaScript results
   - Monitor browser resource usage

2. **Validation Pipeline**:
   - Adjust validation rule weights
   - Optimize Swedish pattern matching
   - Use confidence thresholds to filter low-quality data

## 🆕 Advanced Usage

### Enhanced Extraction with JavaScript

```bash
# Run with enhanced JavaScript extraction
python run_crawler.py --enable-js --log-level DEBUG

# Test specific extractor
python test_enhanced_extractors.py
```

### Validation Configuration

The validation pipeline can be configured through settings:

```python
# In settings.py
ENHANCED_VALIDATION_SETTINGS = {
    'confidence_threshold': 0.6,
    'strict_swedish_validation': True,
    'enable_quality_scoring': True,
    'validation_rules': {
        'amount_validation': {
            'min_amount': 50,
            'max_amount': 100000
        }
    }
}
```

## 🆕 Monitoring and Quality Assurance

### Enhanced Logging

The enhanced extractors provide detailed logging:

```bash
# Enable detailed extraction logging
python run_crawler.py --log-level DEBUG

# This shows:
# - CMS detection results
# - JavaScript extraction attempts
# - AJAX endpoint discoveries
# - Validation rule applications
# - Confidence score calculations
# - Quality indicator assessments
```

### Quality Metrics

Monitor extraction quality with built-in metrics:

- **Extraction Efficiency**: Fees per page by CMS type
- **Confidence Distribution**: High/medium/low confidence breakdown
- **Validation Success Rate**: Percentage of fees passing validation
- **Method Effectiveness**: Success rates by extraction method
- **JavaScript Usage**: When and how often JS extraction is used

## 🆕 Troubleshooting Enhanced Features

### JavaScript Extraction Issues

1. **Playwright Installation**:
   ```bash
   # Ensure Playwright is properly installed
   playwright install chromium
   
   # Test Playwright
   python -c "from playwright.sync_api import sync_playwright; print('Playwright OK')"
   ```

2. **JavaScript Timeout Issues**:
   - Increase timeout in settings: `PLAYWRIGHT_DEFAULT_NAVIGATION_TIMEOUT`
   - Check network connectivity
   - Monitor memory usage during extraction

### Validation Issues

1. **Low Confidence Scores**:
   - Check Swedish content patterns
   - Verify fee amount ranges
   - Review extraction method effectiveness

2. **High Validation Failure Rate**:
   - Adjust validation thresholds
   - Review Swedish-specific patterns
   - Check source URL validation rules

### Performance Optimization

1. **JavaScript Extraction**:
   - Use selectively based on CMS detection
   - Cache JavaScript results
   - Monitor browser resource usage

2. **Validation Pipeline**:
   - Adjust validation rule weights
   - Optimize Swedish pattern matching
   - Use confidence thresholds to filter low-quality data

## 🆕 Advanced Usage

### Enhanced Extraction with JavaScript

```bash
# Run with enhanced JavaScript extraction
python run_crawler.py --enable-js --log-level DEBUG

# Test specific extractor
python test_enhanced_extractors.py
```

### Validation Configuration

The validation pipeline can be configured through settings:

```python
# In settings.py
ENHANCED_VALIDATION_SETTINGS = {
    'confidence_threshold': 0.6,
    'strict_swedish_validation': True,
    'enable_quality_scoring': True,
    'validation_rules': {
        'amount_validation': {
            'min_amount': 50,
            'max_amount': 100000
        }
    }
}
```

## 🆕 Monitoring and Quality Assurance

### Enhanced Logging

The enhanced extractors provide detailed logging:

```bash
# Enable detailed extraction logging
python run_crawler.py --log-level DEBUG

# This shows:
# - CMS detection results
# - JavaScript extraction attempts
# - AJAX endpoint discoveries
# - Validation rule applications
# - Confidence score calculations
# - Quality indicator assessments
```

### Quality Metrics

Monitor extraction quality with built-in metrics:

- **Extraction Efficiency**: Fees per page by CMS type
- **Confidence Distribution**: High/medium/low confidence breakdown
- **Validation Success Rate**: Percentage of fees passing validation
- **Method Effectiveness**: Success rates by extraction method
- **JavaScript Usage**: When and how often JS extraction is used

## 🆕 Troubleshooting Enhanced Features

### JavaScript Extraction Issues

1. **Playwright Installation**:
   ```bash
   # Ensure Playwright is properly installed
   playwright install chromium
   
   # Test Playwright
   python -c "from playwright.sync_api import sync_playwright; print('Playwright OK')"
   ```

2. **JavaScript Timeout Issues**:
   - Increase timeout in settings: `PLAYWRIGHT_DEFAULT_NAVIGATION_TIMEOUT`
   - Check network connectivity
   - Monitor memory usage during extraction

### Validation Issues

1. **Low Confidence Scores**:
   - Check Swedish content patterns
   - Verify fee amount ranges
   - Review extraction method effectiveness

2. **High Validation Failure Rate**:
   - Adjust validation thresholds
   - Review Swedish-specific patterns
   - Check source URL validation rules

### Performance Optimization

1. **JavaScript Extraction**:
   - Use selectively based on CMS detection
   - Cache JavaScript results
   - Monitor browser resource usage

2. **Validation Pipeline**:
   - Adjust validation rule weights
   - Optimize Swedish pattern matching
   - Use confidence thresholds to filter low-quality data

## 🆕 Advanced Usage

### Enhanced Extraction with JavaScript

```bash
# Run with enhanced JavaScript extraction
python run_crawler.py --enable-js --log-level DEBUG

# Test specific extractor
python test_enhanced_extractors.py
```

### Validation Configuration

The validation pipeline can be configured through settings:

```python
# In settings.py
ENHANCED_VALIDATION_SETTINGS = {
    'confidence_threshold': 0.6,
    'strict_swedish_validation': True,
    'enable_quality_scoring': True,
    'validation_rules': {
        'amount_validation': {
            'min_amount': 50,
            'max_amount': 100000
        }
    }
}
```

## 🆕 Monitoring and Quality Assurance

### Enhanced Logging

The enhanced extractors provide detailed logging:

```bash
# Enable detailed extraction logging
python run_crawler.py --log-level DEBUG

# This shows:
# - CMS detection results
# - JavaScript extraction attempts
# - AJAX endpoint discoveries
# - Validation rule applications
# - Confidence score calculations
# - Quality indicator assessments
```

### Quality Metrics

Monitor extraction quality with built-in metrics:

- **Extraction Efficiency**: Fees per page by CMS type
- **Confidence Distribution**: High/medium/low confidence breakdown
- **Validation Success Rate**: Percentage of fees passing validation
- **Method Effectiveness**: Success rates by extraction method
- **JavaScript Usage**: When and how often JS extraction is used

## 🆕 Troubleshooting Enhanced Features

### JavaScript Extraction Issues

1. **Playwright Installation**:
   ```bash
   # Ensure Playwright is properly installed
   playwright install chromium
   
   # Test Playwright
   python -c "from playwright.sync_api import sync_playwright; print('Playwright OK')"
   ```

2. **JavaScript Timeout Issues**:
   - Increase timeout in settings: `PLAYWRIGHT_DEFAULT_NAVIGATION_TIMEOUT`
   - Check network connectivity
   - Monitor memory usage during extraction

### Validation Issues

1. **Low Confidence Scores**:
   - Check Swedish content patterns
   - Verify fee amount ranges
   - Review extraction method effectiveness

2. **High Validation Failure Rate**:
   - Adjust validation thresholds
   - Review Swedish-specific patterns
   - Check source URL validation rules

### Performance Optimization

1. **JavaScript Extraction**:
   - Use selectively based on CMS detection
   - Cache JavaScript results
   - Monitor browser resource usage

2. **Validation Pipeline**:
   - Adjust validation rule weights
   - Optimize Swedish pattern matching
   - Use confidence thresholds to filter low-quality data

## 🆕 Advanced Usage

### Enhanced Extraction with JavaScript

```bash
# Run with enhanced JavaScript extraction
python run_crawler.py --enable-js --log-level DEBUG

# Test specific extractor
python test_enhanced_extractors.py
```

### Validation Configuration

The validation pipeline can be configured through settings:

```python
# In settings.py
ENHANCED_VALIDATION_SETTINGS = {
    'confidence_threshold': 0.6,
    'strict_swedish_validation': True,
    'enable_quality_scoring': True,
    'validation_rules': {
        'amount_validation': {
            'min_amount': 50,
            'max_amount': 100000
        }
    }
}
```

## 🆕 Monitoring and Quality Assurance

### Enhanced Logging

The enhanced extractors provide detailed logging:

```bash
# Enable detailed extraction logging
python run_crawler.py --log-level DEBUG

# This shows:
# - CMS detection results
# - JavaScript extraction attempts
# - AJAX endpoint discoveries
# - Validation rule applications
# - Confidence score calculations
# - Quality indicator assessments
```

### Quality Metrics

Monitor extraction quality with built-in metrics:

- **Extraction Efficiency**: Fees per page by CMS type
- **Confidence Distribution**: High/medium/low confidence breakdown
- **Validation Success Rate**: Percentage of fees passing validation
- **Method Effectiveness**: Success rates by extraction method
- **JavaScript Usage**: When and how often JS extraction is used

## 🆕 Troubleshooting Enhanced Features

### JavaScript Extraction Issues

1. **Playwright Installation**:
   ```bash
   # Ensure Playwright is properly installed
   playwright install chromium
   
   # Test Playwright
   python -c "from playwright.sync_api import sync_playwright; print('Playwright OK')"
   ```

2. **JavaScript Timeout Issues**:
   - Increase timeout in settings: `PLAYWRIGHT_DEFAULT_NAVIGATION_TIMEOUT`
   - Check network connectivity
   - Monitor memory usage during extraction

### Validation Issues

1. **Low Confidence Scores**:
   - Check Swedish content patterns
   - Verify fee amount ranges
   - Review extraction method effectiveness

2. **High Validation Failure Rate**:
   - Adjust validation thresholds
   - Review Swedish-specific patterns
   - Check source URL validation rules

### Performance Optimization

1. **JavaScript Extraction**:
   - Use selectively based on CMS detection
   - Cache JavaScript results
   - Monitor browser resource usage

2. **Validation Pipeline**:
   - Adjust validation rule weights
   - Optimize Swedish pattern matching
   - Use confidence thresholds to filter low-quality data

## 🆕 Advanced Usage

### Enhanced Extraction with JavaScript

```bash
# Run with enhanced JavaScript extraction
python run_crawler.py --enable-js --log-level DEBUG

# Test specific extractor
python test_enhanced_extractors.py
```

### Validation Configuration

The validation pipeline can be configured through settings:

```python
# In settings.py
ENHANCED_VALIDATION_SETTINGS = {
    'confidence_threshold': 0.6,
    'strict_swedish_validation': True,
    'enable_quality_scoring': True,
    'validation_rules': {
        'amount_validation': {
            'min_amount': 50,
            'max_amount': 100000
        }
    }
}
```

## 🆕 Monitoring and Quality Assurance

### Enhanced Logging

The enhanced extractors provide detailed logging:

```bash
# Enable detailed extraction logging
python run_crawler.py --log-level DEBUG

# This shows:
# - CMS detection results
# - JavaScript extraction attempts
# - AJAX endpoint discoveries
# - Validation rule applications
# - Confidence score calculations
# - Quality indicator assessments
```

### Quality Metrics

Monitor extraction quality with built-in metrics:

- **Extraction Efficiency**: Fees per page by CMS type
- **Confidence Distribution**: High/medium/low confidence breakdown
- **Validation Success Rate**: Percentage of fees passing validation
- **Method Effectiveness**: Success rates by extraction method
- **JavaScript Usage**: When and how often JS extraction is used

## 🆕 Troubleshooting Enhanced Features

### JavaScript Extraction Issues

1. **Playwright Installation**:
   ```bash
   # Ensure Playwright is properly installed
   playwright install chromium
   
   # Test Playwright
   python -c "from playwright.sync_api import sync_playwright; print('Playwright OK')"
   ```

2. **JavaScript Timeout Issues**:
   - Increase timeout in settings: `PLAYWRIGHT_DEFAULT_NAVIGATION_TIMEOUT`
   - Check network connectivity
   - Monitor memory usage during extraction

### Validation Issues

1. **Low Confidence Scores**:
   - Check Swedish content patterns
   - Verify fee amount ranges
   - Review extraction method effectiveness

2. **High Validation Failure Rate**:
   - Adjust validation thresholds
   - Review Swedish-specific patterns
   - Check source URL validation rules

### Performance Optimization

1. **JavaScript Extraction**:
   - Use selectively based on CMS detection
   - Cache JavaScript results
   - Monitor browser resource usage

2. **Validation Pipeline**:
   - Adjust validation rule weights
   - Optimize Swedish pattern matching
   - Use confidence thresholds to filter low-quality data

## 🆕 Advanced Usage

### Enhanced Extraction with JavaScript

```bash
# Run with enhanced JavaScript extraction
python run_crawler.py --enable-js --log-level DEBUG

# Test specific extractor
python test_enhanced_extractors.py
```

### Validation Configuration

The validation pipeline can be configured through settings:

```python
# In settings.py
ENHANCED_VALIDATION_SETTINGS = {
    'confidence_threshold': 0.6,
    'strict_swedish_validation': True,
    'enable_quality_scoring': True,
    'validation_rules': {
        'amount_validation': {
            'min_amount': 50,
            'max_amount': 100000
        }
    }
}
```

## 🆕 Monitoring and Quality Assurance

### Enhanced Logging

The enhanced extractors provide detailed logging:

```bash
# Enable detailed extraction logging
python run_crawler.py --log-level DEBUG

# This shows:
# - CMS detection results
# - JavaScript extraction attempts
# - AJAX endpoint discoveries
# - Validation rule applications
# - Confidence score calculations
# - Quality indicator assessments
```

### Quality Metrics

Monitor extraction quality with built-in metrics:

- **Extraction Efficiency**: Fees per page by CMS type
- **Confidence Distribution**: High/medium/low confidence breakdown
- **Validation Success Rate**: Percentage of fees passing validation
- **Method Effectiveness**: Success rates by extraction method
- **JavaScript Usage**: When and how often JS extraction is used

## 🆕 Troubleshooting Enhanced Features

### JavaScript Extraction Issues

1. **Playwright Installation**:
   ```bash
   # Ensure Playwright is properly installed
   playwright install chromium
   
   # Test Playwright
   python -c "from playwright.sync_api import sync_playwright; print('Playwright OK')"
   ```

2. **JavaScript Timeout Issues**:
   - Increase timeout in settings: `PLAYWRIGHT_DEFAULT_NAVIGATION_TIMEOUT`
   - Check network connectivity
   - Monitor memory usage during extraction

### Validation Issues

1. **Low Confidence Scores**:
   - Check Swedish content patterns
   - Verify fee amount ranges
   - Review extraction method effectiveness

2. **High Validation Failure Rate**:
   - Adjust validation thresholds
   - Review Swedish-specific patterns
   - Check source URL validation rules

### Performance Optimization

1. **JavaScript Extraction**:
   - Use selectively based on CMS detection
   - Cache JavaScript results
   - Monitor browser resource usage

2. **Validation Pipeline**:
   - Adjust validation rule weights
   - Optimize Swedish pattern matching
   - Use confidence thresholds to filter low-quality data

## 🆕 Advanced Usage

### Enhanced Extraction with JavaScript

```bash
# Run with enhanced JavaScript extraction
python run_crawler.py --enable-js --log-level DEBUG

# Test specific extractor
python test_enhanced_extractors.py
```

### Validation Configuration

The validation pipeline can be configured through settings:

```python
# In settings.py
ENHANCED_VALIDATION_SETTINGS = {
    'confidence_threshold': 0.6,
    'strict_swedish_validation': True,
    'enable_quality_scoring': True,
    'validation_rules': {
        'amount_validation': {
            'min_amount': 50,
            'max_amount': 100000
        }
    }
}
```

## 🆕 Monitoring and Quality Assurance

### Enhanced Logging

The enhanced extractors provide detailed logging:

```bash
# Enable detailed extraction logging
python run_crawler.py --log-level DEBUG

# This shows:
# - CMS detection results
# - JavaScript extraction attempts
# - AJAX endpoint discoveries
# - Validation rule applications
# - Confidence score calculations
# - Quality indicator assessments
```

### Quality Metrics

Monitor extraction quality with built-in metrics:

- **Extraction Efficiency**: Fees per page by CMS type
- **Confidence Distribution**: High/medium/low confidence breakdown
- **Validation Success Rate**: Percentage of fees passing validation
- **Method Effectiveness**: Success rates by extraction method
- **JavaScript Usage**: When and how often JS extraction is used

## 🆕 Troubleshooting Enhanced Features

### JavaScript Extraction Issues

1. **Playwright Installation**:
   ```bash
   # Ensure Playwright is properly installed
   playwright install chromium
   
   # Test Playwright
   python -c "from playwright.sync_api import sync_playwright; print('Playwright OK')"
   ```

2. **JavaScript Timeout Issues**:
   - Increase timeout in settings: `PLAYWRIGHT_DEFAULT_NAVIGATION_TIMEOUT`
   - Check network connectivity
   - Monitor memory usage during extraction

### Validation Issues

1. **Low Confidence Scores**:
   - Check Swedish content patterns
   - Verify fee amount ranges
   - Review extraction method effectiveness

2. **High Validation Failure Rate**:
   - Adjust validation thresholds
   - Review Swedish-specific patterns
   - Check source URL validation rules

### Performance Optimization

1. **JavaScript Extraction**:
   - Use selectively based on CMS detection
   - Cache JavaScript results
   - Monitor browser resource usage

2. **Validation Pipeline**:
   - Adjust validation rule weights
   - Optimize Swedish pattern matching
   - Use confidence thresholds to filter low-quality data

## 🆕 Advanced Usage

### Enhanced Extraction with JavaScript

```bash
# Run with enhanced JavaScript extraction
python run_crawler.py --enable-js --log-level DEBUG

# Test specific extractor
python test_enhanced_extractors.py
```

### Validation Configuration

The validation pipeline can be configured through settings:

```python
# In settings.py
ENHANCED_VALIDATION_SETTINGS = {
    'confidence_threshold': 0.6,
    'strict_swedish_validation': True,
    'enable_quality_scoring': True,
    'validation_rules': {
        'amount_validation': {
            'min_amount': 50,
            'max_amount': 100000
        }
    }
}
```

## 🆕 Monitoring and Quality Assurance

### Enhanced Logging

The enhanced extractors provide detailed logging:

```bash
# Enable detailed extraction logging
python run_crawler.py --log-level DEBUG

# This shows:
# - CMS detection results
# - JavaScript extraction attempts
# - AJAX endpoint discoveries
# - Validation rule applications
# - Confidence score calculations
# - Quality indicator assessments
```

### Quality Metrics

Monitor extraction quality with built-in metrics:

- **Extraction Efficiency**: Fees per page by CMS type
- **Confidence Distribution**: High/medium/low confidence breakdown
- **Validation Success Rate**: Percentage of fees passing validation
- **Method Effectiveness**: Success rates by extraction method
- **JavaScript Usage**: When and how often JS extraction is used

## 🆕 Troubleshooting Enhanced Features

### JavaScript Extraction Issues

1. **Playwright Installation**:
   ```bash
   # Ensure Playwright is properly installed
   playwright install chromium
   
   # Test Playwright
   python -c "from playwright.sync_api import sync_playwright; print('Playwright OK')"
   ```

2. **JavaScript Timeout Issues**:
   - Increase timeout in settings: `PLAYWRIGHT_DEFAULT_NAVIGATION_TIMEOUT`
   - Check network connectivity
   - Monitor memory usage during extraction

### Validation Issues

1. **Low Confidence Scores**:
   - Check Swedish content patterns
   - Verify fee amount ranges
   - Review extraction method effectiveness

2. **High Validation Failure Rate**:
   - Adjust validation thresholds
   - Review Swedish-specific patterns
   - Check source URL validation rules

### Performance Optimization

1. **JavaScript Extraction**:
   - Use selectively based on CMS detection
   - Cache JavaScript results
   - Monitor browser resource usage

2. **Validation Pipeline**:
   - Adjust validation rule weights
   - Optimize Swedish pattern matching
   - Use confidence thresholds to filter low-quality data

## 🆕 Advanced Usage

### Enhanced Extraction with JavaScript

```bash
# Run with enhanced JavaScript extraction
python run_crawler.py --enable-js --log-level DEBUG

# Test specific extractor
python test_enhanced_extractors.py
```

### Validation Configuration

The validation pipeline can be configured through settings:

```python
# In settings.py
ENHANCED_VALIDATION_SETTINGS = {
    'confidence_threshold': 0.6,
    'strict_swedish_validation': True,
    'enable_quality_scoring': True,
    'validation_rules': {
        'amount_validation': {
            'min_amount': 50,
            'max_amount': 100000
        }
    }
}
```

## 🆕 Monitoring and Quality Assurance

### Enhanced Logging

The enhanced extractors provide detailed logging:

```bash
# Enable detailed extraction logging
python run_crawler.py --log-level DEBUG

# This shows:
# - CMS detection results
# - JavaScript extraction attempts
# - AJAX endpoint discoveries
# - Validation rule applications
# - Confidence score calculations
# - Quality indicator assessments
```

### Quality Metrics

Monitor extraction quality with built-in metrics:

- **Extraction Efficiency**: Fees per page by CMS type
- **Confidence Distribution**: High/medium/low confidence breakdown
- **Validation Success Rate**: Percentage of fees passing validation
- **Method Effectiveness**: Success rates by extraction method
- **JavaScript Usage**: When and how often JS extraction is used

## 🆕 Troubleshooting Enhanced Features

### JavaScript Extraction Issues

1. **Playwright Installation**:
   ```bash
   # Ensure Playwright is properly installed
   playwright install chromium
   
   # Test Playwright
   python -c "from playwright.sync_api import sync_playwright; print('Playwright OK')"
   ```

2. **JavaScript Timeout Issues**:
   - Increase timeout in settings: `PLAYWRIGHT_DEFAULT_NAVIGATION_TIMEOUT`
   - Check network connectivity
   - Monitor memory usage during extraction

### Validation Issues

1. **Low Confidence Scores**:
   - Check Swedish content patterns
   - Verify fee amount ranges
   - Review extraction method effectiveness

2. **High Validation Failure Rate**:
   - Adjust validation thresholds
   - Review Swedish-specific patterns
   - Check source URL validation rules

### Performance Optimization

1. **JavaScript Extraction**:
   - Use selectively based on CMS detection
   - Cache JavaScript results
   - Monitor browser resource usage

2. **Validation Pipeline**:
   - Adjust validation rule weights
   - Optimize Swedish pattern matching
   - Use confidence thresholds to filter low-quality data

## 🆕 Advanced Usage

### Enhanced Extraction with JavaScript

```bash
# Run with enhanced JavaScript extraction
python run_crawler.py --enable-js --log-level DEBUG

# Test specific extractor
python test_enhanced_extractors.py
```

### Validation Configuration

The validation pipeline can be configured through settings:

```python
# In settings.py
ENHANCED_VALIDATION_SETTINGS = {
    'confidence_threshold': 0.6,
    'strict_swedish_validation': True,
    'enable_quality_scoring': True,
    'validation_rules': {
        'amount_validation': {
            'min_amount': 50,
            'max_amount': 100000
        }
    }
}
```

## 🆕 Monitoring and Quality Assurance

### Enhanced Logging

The enhanced extractors provide detailed logging:

```bash
# Enable detailed extraction logging
python run_crawler.py --log-level DEBUG

# This shows:
# - CMS detection results
# - JavaScript extraction attempts
# - AJAX endpoint discoveries
# - Validation rule applications
# - Confidence score calculations
# - Quality indicator assessments
```

### Quality Metrics

Monitor extraction quality with built-in metrics:

- **Extraction Efficiency**: Fees per page by CMS type
- **Confidence Distribution**: High/medium/low confidence breakdown
- **Validation Success Rate**: Percentage of fees passing validation
- **Method Effectiveness**: Success rates by extraction method
- **JavaScript Usage**: When and how often JS extraction is used

## 🆕 Troubleshooting Enhanced Features

### JavaScript Extraction Issues

1. **Playwright Installation**:
   ```bash
   # Ensure Playwright is properly installed
   playwright install chromium
   
   # Test Playwright
   python -c "from playwright.sync_api import sync_playwright; print('Playwright OK')"
   ```

2. **JavaScript Timeout Issues**:
   - Increase timeout in settings: `PLAYWRIGHT_DEFAULT_NAVIGATION_TIMEOUT`
   - Check network connectivity
   - Monitor memory usage during extraction

### Validation Issues

1. **Low Confidence Scores**:
   - Check Swedish content patterns
   - Verify fee amount ranges
   - Review extraction method effectiveness

2. **High Validation Failure Rate**:
   - Adjust validation thresholds
   - Review Swedish-specific patterns
   - Check source URL validation rules

### Performance Optimization

1. **JavaScript Extraction**:
   - Use selectively based on CMS detection
   - Cache JavaScript results
   - Monitor browser resource usage

2. **Validation Pipeline**:
   - Adjust validation rule weights
   - Optimize Swedish pattern matching
   - Use confidence thresholds to filter low-quality data

## 🆕 Advanced Usage

### Enhanced Extraction with JavaScript

```bash
# Run with enhanced JavaScript extraction
python run_crawler.py --enable-js --log-level DEBUG

# Test specific extractor
python test_enhanced_extractors.py
```

### Validation Configuration

The validation pipeline can be configured through settings:

```python
# In settings.py
ENHANCED_VALIDATION_SETTINGS = {
    'confidence_threshold': 0.6,
    'strict_swedish_validation': True,
    'enable_quality_scoring': True,
    'validation_rules': {
        'amount_validation': {
            'min_amount': 50,
            'max_amount': 100000
        }
    }
}
```

## 🆕 Monitoring and Quality Assurance

### Enhanced Logging

The enhanced extractors provide detailed logging:

```bash
# Enable detailed extraction logging
python run_crawler.py --log-level DEBUG

# This shows:
# - CMS detection results
# - JavaScript extraction attempts
# - AJAX endpoint discoveries
# - Validation rule applications
# - Confidence score calculations
# - Quality indicator assessments
```

### Quality Metrics

Monitor extraction quality with built-in metrics:

- **Extraction Efficiency**: Fees per page by CMS type
- **Confidence Distribution**: High/medium/low confidence breakdown
- **Validation Success Rate**: Percentage of fees passing validation
- **Method Effectiveness**: Success rates by extraction method
- **JavaScript Usage**: When and how often JS extraction is used

## 🆕 Troubleshooting Enhanced Features

### JavaScript Extraction Issues

1. **Playwright Installation**:
   ```bash
   # Ensure Playwright is properly installed
   playwright install chromium
   
   # Test Playwright
   python -c "from playwright.sync_api import sync_playwright; print('Playwright OK')"
   ```

2. **JavaScript Timeout Issues**:
   - Increase timeout in settings: `PLAYWRIGHT_DEFAULT_NAVIGATION_TIMEOUT`
   - Check network connectivity
   - Monitor memory usage during extraction

### Validation Issues

1. **Low Confidence Scores**:
   - Check Swedish content patterns
   - Verify fee amount ranges
   - Review extraction method effectiveness

2. **High Validation Failure Rate**:
   - Adjust validation thresholds
   - Review Swedish-specific patterns
   - Check source URL validation rules

### Performance Optimization

1. **JavaScript Extraction**:
   - Use selectively based on CMS detection
   - Cache JavaScript results
   - Monitor browser resource usage

2. **Validation Pipeline**:
   - Adjust validation rule weights
   - Optimize Swedish pattern matching
   - Use confidence thresholds to filter low-quality data

## 🆕 Advanced Usage

### Enhanced Extraction with JavaScript

```bash
# Run with enhanced JavaScript extraction
python run_crawler.py --enable-js --log-level DEBUG

# Test specific extractor
python test_enhanced_extractors.py
```

### Validation Configuration

The validation pipeline can be configured through settings:

```python
# In settings.py
ENHANCED_VALIDATION_SETTINGS = {
    'confidence_threshold': 0.6,
    'strict_swedish_validation': True,
    'enable_quality_scoring': True,
    'validation_rules': {
        'amount_validation': {
            'min_amount': 50,
            'max_amount': 100000
        }
    }
}
```

## 🆕 Monitoring and Quality Assurance

### Enhanced Logging

The enhanced extractors provide detailed logging:

```bash
# Enable detailed extraction logging
python run_crawler.py --log-level DEBUG

# This shows:
# - CMS detection results
# - JavaScript extraction attempts
# - AJAX endpoint discoveries
# - Validation rule applications
# - Confidence score calculations
# - Quality indicator assessments
```

### Quality Metrics

Monitor extraction quality with built-in metrics:

- **Extraction Efficiency**: Fees per page by CMS type
- **Confidence Distribution**: High/medium/low confidence breakdown
- **Validation Success Rate**: Percentage of fees passing validation
- **Method Effectiveness**: Success rates by extraction method
- **JavaScript Usage**: When and how often JS extraction is used

## 🆕 Troubleshooting Enhanced Features

### JavaScript Extraction Issues

1. **Playwright Installation**:
   ```bash
   # Ensure Playwright is properly installed
   playwright install chromium
   
   # Test Playwright
   python -c "from playwright.sync_api import sync_playwright; print('Playwright OK')"
   ```

2. **JavaScript Timeout Issues**:
   - Increase timeout in settings: `PLAYWRIGHT_DEFAULT_NAVIGATION_TIMEOUT`
   - Check network connectivity
   - Monitor memory usage during extraction

### Validation Issues

1. **Low Confidence Scores**:
   - Check Swedish content patterns
   - Verify fee amount ranges
   - Review extraction method effectiveness

2. **High Validation Failure Rate**:
   - Adjust validation thresholds
   - Review Swedish-specific patterns
   - Check source URL validation rules

### Performance Optimization

1. **JavaScript Extraction**:
   - Use selectively based on CMS detection
   - Cache JavaScript results
   - Monitor browser resource usage

2. **Validation Pipeline**:
   - Adjust validation rule weights
   - Optimize Swedish pattern matching
   - Use confidence thresholds to filter low-quality data

## 🆕 Advanced Usage

### Enhanced Extraction with JavaScript

```bash
# Run with enhanced JavaScript extraction
python run_crawler.py --enable-js --log-level DEBUG

# Test specific extractor
python test_enhanced_extractors.py
```

### Validation Configuration

The validation pipeline can be configured through settings:

```python
# In settings.py
ENHANCED_VALIDATION_SETTINGS = {
    'confidence_threshold': 0.6,
    'strict_swedish_validation': True,
    'enable_quality_scoring': True,
    'validation_rules': {
        'amount_validation': {
            'min_amount': 50,
            'max_amount': 100000
        }
    }
}
```

## 🆕 Monitoring and Quality Assurance

### Enhanced Logging

The enhanced extractors provide detailed logging:

```bash
# Enable detailed extraction logging
python run_crawler.py --log-level DEBUG

# This shows:
# - CMS detection results
# - JavaScript extraction attempts
# - AJAX endpoint discoveries
# - Validation rule applications
# - Confidence score calculations
# - Quality indicator assessments
```

### Quality Metrics

Monitor extraction quality with built-in metrics:

- **Extraction Efficiency**: Fees per page by CMS type
- **Confidence Distribution**: High/medium/low confidence breakdown
- **Validation Success Rate**: Percentage of fees passing validation
- **Method Effectiveness**: Success rates by extraction method
- **JavaScript Usage**: When and how often JS extraction is used

## 🆕 Troubleshooting Enhanced Features

### JavaScript Extraction Issues

1. **Playwright Installation**:
   ```bash
   # Ensure Playwright is properly installed
   playwright install chromium
   
   # Test Playwright
   python -c "from playwright.sync_api import sync_playwright; print('Playwright OK')"
   ```

2. **JavaScript Timeout Issues**:
   - Increase timeout in settings: `PLAYWRIGHT_DEFAULT_NAVIGATION_TIMEOUT`
   - Check network connectivity
   - Monitor memory usage during extraction

### Validation Issues

1. **Low Confidence Scores**:
   - Check Swedish content patterns
   - Verify fee amount ranges
   - Review extraction method effectiveness

2. **High Validation Failure Rate**:
   - Adjust validation thresholds
   - Review Swedish-specific patterns
   - Check source URL validation rules

### Performance Optimization

1. **JavaScript Extraction**:
   - Use selectively based on CMS detection
   - Cache JavaScript results
   - Monitor browser resource usage

2. **Validation Pipeline**:
   - Adjust validation rule weights
   - Optimize Swedish pattern matching
   - Use confidence thresholds to filter low-quality data

## 🆕 Advanced Usage

### Enhanced Extraction with JavaScript

```bash
# Run with enhanced JavaScript extraction
python run_crawler.py --enable-js --log-level DEBUG

# Test specific extractor
python test_enhanced_extractors.py
```

### Validation Configuration

The validation pipeline can be configured through settings:

```python
# In settings.py
ENHANCED_VALIDATION_SETTINGS = {
    'confidence_threshold': 0.6,
    'strict_swedish_validation': True,
    'enable_quality_scoring': True,
    'validation_rules': {
        'amount_validation': {
            'min_amount': 50,
            'max_amount': 100000
        }
    }
}
```

## 🆕 Monitoring and Quality Assurance

### Enhanced Logging

The enhanced extractors provide detailed logging:

```bash
# Enable detailed extraction logging
python run_crawler.py --log-level DEBUG

# This shows:
# - CMS detection results
# - JavaScript extraction attempts
# - AJAX endpoint discoveries
# - Validation rule applications
# - Confidence score calculations
# - Quality indicator assessments
```

### Quality Metrics

Monitor extraction quality with built-in metrics:

- **Extraction Efficiency**: Fees per page by CMS type
- **Confidence Distribution**: High/medium/low confidence breakdown
- **Validation Success Rate**: Percentage of fees passing validation
- **Method Effectiveness**: Success rates by extraction method
- **JavaScript Usage**: When and how often JS extraction is used

## 🆕 Troubleshooting Enhanced Features

### JavaScript Extraction Issues

1. **Playwright Installation**:
   ```bash
   # Ensure Playwright is properly installed
   playwright install chromium
   
   # Test Playwright
   python -c "from playwright.sync_api import sync_playwright; print('Playwright OK')"
   ```

2. **JavaScript Timeout Issues**:
   - Increase timeout in settings: `PLAYWRIGHT_DEFAULT_NAVIGATION_TIMEOUT`
   - Check network connectivity
   - Monitor memory usage during extraction

### Validation Issues

1. **Low Confidence Scores**:
   - Check Swedish content patterns
   - Verify fee amount ranges
   - Review extraction method effectiveness

2. **High Validation Failure Rate**:
   - Adjust validation thresholds
   - Review Swedish-specific patterns
   - Check source URL validation rules

### Performance Optimization

1. **JavaScript Extraction**:
   - Use selectively based on CMS detection
   - Cache JavaScript results
   - Monitor browser resource usage

2. **Validation Pipeline**:
   - Adjust validation rule weights
   - Optimize Swedish pattern matching
   - Use confidence thresholds to filter low-quality data

## 🆕 Advanced Usage

### Enhanced Extraction with JavaScript

```bash
# Run with enhanced JavaScript extraction
python run_crawler.py --enable-js --log-level DEBUG

# Test specific extractor
python test_enhanced_extractors.py
```

### Validation Configuration

The validation pipeline can be configured through settings:

```python
# In settings.py
ENHANCED_VALIDATION_SETTINGS = {
    'confidence_threshold': 0.6,
    'strict_swedish_validation': True,
    'enable_quality_scoring': True,
    'validation_rules': {
        'amount_validation': {
            'min_amount': 50,
            'max_amount': 100000
        }
    }
}
```

## 🆕 Monitoring and Quality Assurance

### Enhanced Logging

The enhanced extractors provide detailed logging:

```bash
# Enable detailed extraction logging
python run_crawler.py --log-level DEBUG

# This shows:
# - CMS detection results
# - JavaScript extraction attempts
# - AJAX endpoint discoveries
# - Validation rule applications
# - Confidence score calculations
# - Quality indicator assessments
```

### Quality Metrics

Monitor extraction quality with built-in metrics:

- **Extraction Efficiency**: Fees per page by CMS type
- **Confidence Distribution**: High/medium/low confidence breakdown
- **Validation Success Rate**: Percentage of fees passing validation
- **Method Effectiveness**: Success rates by extraction method
- **JavaScript Usage**: When and how often JS extraction is used

## 🆕 Troubleshooting Enhanced Features

### JavaScript Extraction Issues

1. **Playwright Installation**:
   ```bash
   # Ensure Playwright is properly installed
   playwright install chromium
   
   # Test Playwright
   python -c "from playwright.sync_api import sync_playwright; print('Playwright OK')"
   ```

2. **JavaScript Timeout Issues**:
   - Increase timeout in settings: `PLAYWRIGHT_DEFAULT_NAVIGATION_TIMEOUT`
   - Check network connectivity
   - Monitor memory usage during extraction

### Validation Issues

1. **Low Confidence Scores**:
   - Check Swedish content patterns
   - Verify fee amount ranges
   - Review extraction method effectiveness

2. **High Validation Failure Rate**:
   - Adjust validation thresholds
   - Review Swedish-specific patterns
   - Check source URL validation rules

### Performance Optimization

1. **JavaScript Extraction**:
   - Use selectively based on CMS detection
   - Cache JavaScript results
   - Monitor browser resource usage

2. **Validation Pipeline**:
   - Adjust validation rule weights
   - Optimize Swedish pattern matching
   - Use confidence thresholds to filter low-quality data

## 🆕 Advanced Usage

### Enhanced Extraction with JavaScript

```bash
# Run with enhanced JavaScript extraction
python run_crawler.py --enable-js --log-level DEBUG

# Test specific extractor
python test_enhanced_extractors.py
```

### Validation Configuration

The validation pipeline can be configured through settings:

```python
# In settings.py
ENHANCED_VALIDATION_SETTINGS = {
    'confidence_threshold': 0.6,
    'strict_swedish_validation': True,
    'enable_quality_scoring': True,
    'validation_rules': {
        'amount_validation': {
            'min_amount': 50,
            'max_amount': 100000
        }
    }
}
```

## 🆕 Monitoring and Quality Assurance

### Enhanced Logging

The enhanced extractors provide detailed logging:

```bash
# Enable detailed extraction logging
python run_crawler.py --log-level DEBUG

# This shows:
# - CMS detection results
# - JavaScript extraction attempts
# - AJAX endpoint discoveries
# - Validation rule applications
# - Confidence score calculations
# - Quality indicator assessments
```

### Quality Metrics

Monitor extraction quality with built-in metrics:

- **Extraction Efficiency**: Fees per page by CMS type
- **Confidence Distribution**: High/medium/low confidence breakdown
- **Validation Success Rate**: Percentage of fees passing validation
- **Method Effectiveness**: Success rates by extraction method
- **JavaScript Usage**: When and how often JS extraction is used

## 🆕 Troubleshooting Enhanced Features

### JavaScript Extraction Issues

1. **Playwright Installation**:
   ```bash
   # Ensure Playwright is properly installed
   playwright install chromium
   
   # Test Playwright
   python -c "from playwright.sync_api import sync_playwright; print('Playwright OK')"
   ```

2. **JavaScript Timeout Issues**:
   - Increase timeout in settings: `PLAYWRIGHT_DEFAULT_NAVIGATION_TIMEOUT`
   - Check network connectivity
   - Monitor memory usage during extraction

### Validation Issues

1. **Low Confidence Scores**:
   - Check Swedish content patterns
   - Verify fee amount ranges
   - Review extraction method effectiveness

2. **High Validation Failure Rate**:
   - Adjust validation thresholds
   - Review Swedish-specific patterns
   - Check source URL validation rules

### Performance Optimization

1. **JavaScript Extraction**:
   - Use selectively based on CMS detection
   - Cache JavaScript results
   - Monitor browser resource usage

2. **Validation Pipeline**:
   - Adjust validation rule weights
   - Optimize Swedish pattern matching
   - Use confidence thresholds to filter low-quality data

## 🆕 Advanced Usage

### Enhanced Extraction with JavaScript

```bash
# Run with enhanced JavaScript extraction
python run_crawler.py --enable-js --log-level DEBUG

# Test specific extractor
python test_enhanced_extractors.py
```

### Validation Configuration

The validation pipeline can be configured through settings:

```python
# In settings.py
ENHANCED_VALIDATION_SETTINGS = {
    'confidence_threshold': 0.6,
    'strict_swedish_validation': True,
    'enable_quality_scoring': True,
    'validation_rules': {
        'amount_validation': {
            'min_amount': 50,
            'max_amount': 100000
        }
    }
}
```

## 🆕 Monitoring and Quality Assurance

### Enhanced Logging

The enhanced extractors provide detailed logging:

```bash
# Enable detailed extraction logging
python run_crawler.py --log-level DEBUG

# This shows:
# - CMS detection results
# - JavaScript extraction attempts
# - AJAX endpoint discoveries
# - Validation rule applications
# - Confidence score calculations
# - Quality indicator assessments
```

### Quality Metrics

Monitor extraction quality with built-in metrics:

- **Extraction Efficiency**: Fees per page by CMS type
- **Confidence Distribution**: High/medium/low confidence breakdown
- **Validation Success Rate**: Percentage of fees passing validation
- **Method Effectiveness**: Success rates by extraction method
- **JavaScript Usage**: When and how often JS extraction is used

##<|MERGE_RESOLUTION|>--- conflicted
+++ resolved
@@ -562,7 +562,7 @@
 source URLs and lists the pages where a newer `Last-Modified` timestamp is
 observed.
 
-<<<<<<< HEAD
+
 ## Data Standardization
 
 After a crawl you can normalize municipality names and billing model values in
@@ -576,8 +576,7 @@
 The tool cleans up common suffixes in municipality names and converts billing
 model descriptions to either `förskott` or `efterhand`.
 
-=======
->>>>>>> 17669a20
+
 ## Monitoring and Logging
 
 ### Log Levels
